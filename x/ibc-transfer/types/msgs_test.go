--- conflicted
+++ resolved
@@ -49,20 +49,6 @@
 // TestMsgTransferValidation tests ValidateBasic for MsgTransfer
 func TestMsgTransferValidation(t *testing.T) {
 	testMsgs := []*MsgTransfer{
-<<<<<<< HEAD
-		NewMsgTransfer(validPort, validChannel, 10, coins, addr1, addr2),             // valid msg
-		NewMsgTransfer(invalidShortPort, validChannel, 10, coins, addr1, addr2),      // too short port id
-		NewMsgTransfer(invalidLongPort, validChannel, 10, coins, addr1, addr2),       // too long port id
-		NewMsgTransfer(invalidPort, validChannel, 10, coins, addr1, addr2),           // port id contains non-alpha
-		NewMsgTransfer(validPort, invalidShortChannel, 10, coins, addr1, addr2),      // too short channel id
-		NewMsgTransfer(validPort, invalidLongChannel, 10, coins, addr1, addr2),       // too long channel id
-		NewMsgTransfer(validPort, invalidChannel, 10, coins, addr1, addr2),           // channel id contains non-alpha
-		NewMsgTransfer(validPort, validChannel, 10, invalidDenomCoins, addr1, addr2), // invalid amount
-		NewMsgTransfer(validPort, validChannel, 10, negativeCoins, addr1, addr2),     // amount contains negative coin
-		NewMsgTransfer(validPort, validChannel, 10, coins, emptyAddr, addr2),         // missing sender address
-		NewMsgTransfer(validPort, validChannel, 10, coins, addr1, ""),                // missing recipient address
-		NewMsgTransfer(validPort, validChannel, 10, sdk.Coins{}, addr1, addr2),       // not possitive coin
-=======
 		NewMsgTransfer(validPort, validChannel, coins, addr1, addr2, 10, 0),             // valid msg
 		NewMsgTransfer(invalidShortPort, validChannel, coins, addr1, addr2, 10, 0),      // too short port id
 		NewMsgTransfer(invalidLongPort, validChannel, coins, addr1, addr2, 10, 0),       // too long port id
@@ -75,7 +61,6 @@
 		NewMsgTransfer(validPort, validChannel, coins, emptyAddr, addr2, 10, 0),         // missing sender address
 		NewMsgTransfer(validPort, validChannel, coins, addr1, "", 10, 0),                // missing recipient address
 		NewMsgTransfer(validPort, validChannel, sdk.Coins{}, addr1, addr2, 10, 0),       // not possitive coin
->>>>>>> 65ea3053
 	}
 
 	testCases := []struct {
