package keeper

import (
	"fmt"
	"reflect"
	"strings"

	"github.com/tendermint/tendermint/libs/log"
	"github.com/tendermint/tendermint/light"

	"github.com/cosmos/cosmos-sdk/codec"
	"github.com/cosmos/cosmos-sdk/store/prefix"
	sdk "github.com/cosmos/cosmos-sdk/types"
	sdkerrors "github.com/cosmos/cosmos-sdk/types/errors"
	"github.com/cosmos/cosmos-sdk/x/ibc/core/02-client/types"
	commitmenttypes "github.com/cosmos/cosmos-sdk/x/ibc/core/23-commitment/types"
	host "github.com/cosmos/cosmos-sdk/x/ibc/core/24-host"
	"github.com/cosmos/cosmos-sdk/x/ibc/core/exported"
	ibctmtypes "github.com/cosmos/cosmos-sdk/x/ibc/light-clients/07-tendermint/types"
	paramtypes "github.com/cosmos/cosmos-sdk/x/params/types"
	upgradetypes "github.com/cosmos/cosmos-sdk/x/upgrade/types"
)

// Keeper represents a type that grants read and write permissions to any client
// state information
type Keeper struct {
	storeKey      sdk.StoreKey
	cdc           codec.BinaryMarshaler
	paramSpace    paramtypes.Subspace
	stakingKeeper types.StakingKeeper
}

// NewKeeper creates a new NewKeeper instance
func NewKeeper(cdc codec.BinaryMarshaler, key sdk.StoreKey, paramSpace paramtypes.Subspace, sk types.StakingKeeper) Keeper {
	// set KeyTable if it has not already been set
	if !paramSpace.HasKeyTable() {
		paramSpace = paramSpace.WithKeyTable(types.ParamKeyTable())
	}

	return Keeper{
		storeKey:      key,
		cdc:           cdc,
		paramSpace:    paramSpace,
		stakingKeeper: sk,
	}
}

// Logger returns a module-specific logger.
func (k Keeper) Logger(ctx sdk.Context) log.Logger {
	return ctx.Logger().With("module", "x/"+host.ModuleName+"/"+types.SubModuleName)
}

// GenerateClientIdentifier returns the next client identifier.
func (k Keeper) GenerateClientIdentifier(ctx sdk.Context, clientType string) string {
	nextClientSeq := k.GetNextClientSequence(ctx)
	clientID := types.FormatClientIdentifier(clientType, nextClientSeq)

	nextClientSeq++
	k.SetNextClientSequence(ctx, nextClientSeq)
	return clientID
}

// GetClientState gets a particular client from the store
func (k Keeper) GetClientState(ctx sdk.Context, clientID string) (exported.ClientState, bool) {
	store := k.ClientStore(ctx, clientID)
	bz := store.Get(host.ClientStateKey())
	if bz == nil {
		return nil, false
	}

	clientState := k.MustUnmarshalClientState(bz)
	return clientState, true
}

// SetClientState sets a particular Client to the store
func (k Keeper) SetClientState(ctx sdk.Context, clientID string, clientState exported.ClientState) {
	store := k.ClientStore(ctx, clientID)
	store.Set(host.ClientStateKey(), k.MustMarshalClientState(clientState))
}

// GetClientConsensusState gets the stored consensus state from a client at a given height.
func (k Keeper) GetClientConsensusState(ctx sdk.Context, clientID string, height exported.Height) (exported.ConsensusState, bool) {
	store := k.ClientStore(ctx, clientID)
	bz := store.Get(host.ConsensusStateKey(height))
	if bz == nil {
		return nil, false
	}

	consensusState := k.MustUnmarshalConsensusState(bz)
	return consensusState, true
}

// SetClientConsensusState sets a ConsensusState to a particular client at the given
// height
func (k Keeper) SetClientConsensusState(ctx sdk.Context, clientID string, height exported.Height, consensusState exported.ConsensusState) {
	store := k.ClientStore(ctx, clientID)
	store.Set(host.ConsensusStateKey(height), k.MustMarshalConsensusState(consensusState))
}

// GetNextClientSequence gets the next client sequence from the store.
func (k Keeper) GetNextClientSequence(ctx sdk.Context) uint64 {
	store := ctx.KVStore(k.storeKey)
	bz := store.Get([]byte(types.KeyNextClientSequence))
	if bz == nil {
		panic("next client sequence is nil")
	}

	return sdk.BigEndianToUint64(bz)
}

// SetNextClientSequence sets the next client sequence to the store.
func (k Keeper) SetNextClientSequence(ctx sdk.Context, sequence uint64) {
	store := ctx.KVStore(k.storeKey)
	bz := sdk.Uint64ToBigEndian(sequence)
	store.Set([]byte(types.KeyNextClientSequence), bz)
}

// IterateConsensusStates provides an iterator over all stored consensus states.
// objects. For each State object, cb will be called. If the cb returns true,
// the iterator will close and stop.
func (k Keeper) IterateConsensusStates(ctx sdk.Context, cb func(clientID string, cs types.ConsensusStateWithHeight) bool) {
	store := ctx.KVStore(k.storeKey)
	iterator := sdk.KVStorePrefixIterator(store, host.KeyClientStorePrefix)

	defer iterator.Close()
	for ; iterator.Valid(); iterator.Next() {
		keySplit := strings.Split(string(iterator.Key()), "/")
		// consensus key is in the format "clients/<clientID>/consensusStates/<height>"
		if len(keySplit) != 4 || keySplit[2] != string(host.KeyConsensusStatePrefix) {
			continue
		}
		clientID := keySplit[1]
		height := types.MustParseHeight(keySplit[3])
		consensusState := k.MustUnmarshalConsensusState(iterator.Value())

		consensusStateWithHeight := types.NewConsensusStateWithHeight(height, consensusState)

		if cb(clientID, consensusStateWithHeight) {
			break
		}
	}
}

// GetAllGenesisClients returns all the clients in state with their client ids returned as IdentifiedClientState
func (k Keeper) GetAllGenesisClients(ctx sdk.Context) types.IdentifiedClientStates {
	var genClients types.IdentifiedClientStates
	k.IterateClients(ctx, func(clientID string, cs exported.ClientState) bool {
		genClients = append(genClients, types.NewIdentifiedClientState(clientID, cs))
		return false
	})

	return genClients.Sort()
}

// GetAllClientMetadata will take a list of IdentifiedClientState and return a list
// of IdentifiedGenesisMetadata necessary for exporting and importing client metadata
// into the client store.
func (k Keeper) GetAllClientMetadata(ctx sdk.Context, genClients []types.IdentifiedClientState) ([]types.IdentifiedGenesisMetadata, error) {
	genMetadata := make([]types.IdentifiedGenesisMetadata, 0)
	for _, ic := range genClients {
		cs, err := types.UnpackClientState(ic.ClientState)
		if err != nil {
			return nil, err
		}
		gms := cs.ExportMetadata(k.ClientStore(ctx, ic.ClientId))
		if len(gms) == 0 {
			continue
		}
		clientMetadata := make([]types.GenesisMetadata, len(gms))
		for i, metadata := range gms {
			cmd, ok := metadata.(types.GenesisMetadata)
			if !ok {
				return nil, sdkerrors.Wrapf(types.ErrInvalidClientMetadata, "expected metadata type: %T, got: %T",
					types.GenesisMetadata{}, cmd)
			}
			clientMetadata[i] = cmd
		}
		genMetadata = append(genMetadata, types.NewIdentifiedGenesisMetadata(
			ic.ClientId,
			clientMetadata,
		))
	}
	return genMetadata, nil
}

// SetAllClientMetadata takes a list of IdentifiedGenesisMetadata and stores all of the metadata in the client store at the appropriate paths.
func (k Keeper) SetAllClientMetadata(ctx sdk.Context, genMetadata []types.IdentifiedGenesisMetadata) {
	for _, igm := range genMetadata {
		// create client store
		store := k.ClientStore(ctx, igm.ClientId)
		// set all metadata kv pairs in client store
		for _, md := range igm.ClientMetadata {
			store.Set(md.GetKey(), md.GetValue())
		}
	}
}

// GetAllConsensusStates returns all stored client consensus states.
func (k Keeper) GetAllConsensusStates(ctx sdk.Context) types.ClientsConsensusStates {
	clientConsStates := make(types.ClientsConsensusStates, 0)
	mapClientIDToConsStateIdx := make(map[string]int)

	k.IterateConsensusStates(ctx, func(clientID string, cs types.ConsensusStateWithHeight) bool {
		idx, ok := mapClientIDToConsStateIdx[clientID]
		if ok {
			clientConsStates[idx].ConsensusStates = append(clientConsStates[idx].ConsensusStates, cs)
			return false
		}

		clientConsState := types.ClientConsensusStates{
			ClientId:        clientID,
			ConsensusStates: []types.ConsensusStateWithHeight{cs},
		}

		clientConsStates = append(clientConsStates, clientConsState)
		mapClientIDToConsStateIdx[clientID] = len(clientConsStates) - 1
		return false
	})

	return clientConsStates.Sort()
}

// HasClientConsensusState returns if keeper has a ConsensusState for a particular
// client at the given height
func (k Keeper) HasClientConsensusState(ctx sdk.Context, clientID string, height exported.Height) bool {
	store := k.ClientStore(ctx, clientID)
	return store.Has(host.ConsensusStateKey(height))
}

// GetLatestClientConsensusState gets the latest ConsensusState stored for a given client
func (k Keeper) GetLatestClientConsensusState(ctx sdk.Context, clientID string) (exported.ConsensusState, bool) {
	clientState, ok := k.GetClientState(ctx, clientID)
	if !ok {
		return nil, false
	}
	return k.GetClientConsensusState(ctx, clientID, clientState.GetLatestHeight())
}

// GetSelfConsensusState introspects the (self) past historical info at a given height
// and returns the expected consensus state at that height.
// For now, can only retrieve self consensus states for the current revision
func (k Keeper) GetSelfConsensusState(ctx sdk.Context, height exported.Height) (exported.ConsensusState, bool) {
	selfHeight, ok := height.(types.Height)
	if !ok {
		return nil, false
	}
	// check that height revision matches chainID revision
	revision := types.ParseChainID(ctx.ChainID())
	if revision != height.GetRevisionNumber() {
		return nil, false
	}
<<<<<<< HEAD

	histInfo, found := k.GetHistoricalInfo(ctx, int64(selfHeight.VersionHeight))
=======
	histInfo, found := k.stakingKeeper.GetHistoricalInfo(ctx, int64(selfHeight.RevisionHeight))
>>>>>>> e8438789
	if !found {
		return nil, false
	}

	consensusState := &ibctmtypes.ConsensusState{
		Timestamp:          histInfo.Header.Time,
		Root:               commitmenttypes.NewMerkleRoot(histInfo.Header.GetAppHash()),
		NextValidatorsHash: histInfo.Header.NextValidatorsHash,
	}
	return consensusState, true
}

// ValidateSelfClient validates the client parameters for a client of the running chain
// This function is only used to validate the client state the counterparty stores for this chain
// Client must be in same revision as the executing chain
func (k Keeper) ValidateSelfClient(ctx sdk.Context, clientState exported.ClientState) error {
	tmClient, ok := clientState.(*ibctmtypes.ClientState)
	if !ok {
		return sdkerrors.Wrapf(types.ErrInvalidClient, "client must be a Tendermint client, expected: %T, got: %T",
			&ibctmtypes.ClientState{}, tmClient)
	}

	if clientState.IsFrozen() {
		return types.ErrClientFrozen
	}

	if ctx.ChainID() != tmClient.ChainId {
		return sdkerrors.Wrapf(types.ErrInvalidClient, "invalid chain-id. expected: %s, got: %s",
			ctx.ChainID(), tmClient.ChainId)
	}

	revision := types.ParseChainID(ctx.ChainID())

	// client must be in the same revision as executing chain
	if tmClient.LatestHeight.RevisionNumber != revision {
		return sdkerrors.Wrapf(types.ErrInvalidClient, "client is not in the same revision as the chain. expected revision: %d, got: %d",
			tmClient.LatestHeight.RevisionNumber, revision)
	}

	selfHeight := types.NewHeight(revision, uint64(ctx.BlockHeight()))
	if tmClient.LatestHeight.GTE(selfHeight) {
		return sdkerrors.Wrapf(types.ErrInvalidClient, "client has LatestHeight %d greater than or equal to chain height %d",
			tmClient.LatestHeight, selfHeight)
	}

	expectedProofSpecs := commitmenttypes.GetSDKSpecs()
	if !reflect.DeepEqual(expectedProofSpecs, tmClient.ProofSpecs) {
		return sdkerrors.Wrapf(types.ErrInvalidClient, "client has invalid proof specs. expected: %v got: %v",
			expectedProofSpecs, tmClient.ProofSpecs)
	}

	if err := light.ValidateTrustLevel(tmClient.TrustLevel.ToTendermint()); err != nil {
		return sdkerrors.Wrapf(types.ErrInvalidClient, "trust-level invalid: %v", err)
	}

	expectedUbdPeriod := k.stakingKeeper.UnbondingTime(ctx)
	if expectedUbdPeriod != tmClient.UnbondingPeriod {
		return sdkerrors.Wrapf(types.ErrInvalidClient, "invalid unbonding period. expected: %s, got: %s",
			expectedUbdPeriod, tmClient.UnbondingPeriod)
	}

	if tmClient.UnbondingPeriod < tmClient.TrustingPeriod {
		return sdkerrors.Wrapf(types.ErrInvalidClient, "unbonding period must be greater than trusting period. unbonding period (%d) < trusting period (%d)",
			tmClient.UnbondingPeriod, tmClient.TrustingPeriod)
	}

	if len(tmClient.UpgradePath) != 0 {
		// For now, SDK IBC implementation assumes that upgrade path (if defined) is defined by SDK upgrade module
		expectedUpgradePath := []string{upgradetypes.StoreKey, upgradetypes.KeyUpgradedIBCState}
		if !reflect.DeepEqual(expectedUpgradePath, tmClient.UpgradePath) {
			return sdkerrors.Wrapf(types.ErrInvalidClient, "upgrade path must be the upgrade path defined by upgrade module. expected %v, got %v",
				expectedUpgradePath, tmClient.UpgradePath)
		}
	}
	return nil
}

// IterateClients provides an iterator over all stored light client State
// objects. For each State object, cb will be called. If the cb returns true,
// the iterator will close and stop.
func (k Keeper) IterateClients(ctx sdk.Context, cb func(clientID string, cs exported.ClientState) bool) {
	store := ctx.KVStore(k.storeKey)
	iterator := sdk.KVStorePrefixIterator(store, host.KeyClientStorePrefix)

	defer iterator.Close()
	for ; iterator.Valid(); iterator.Next() {
		keySplit := strings.Split(string(iterator.Key()), "/")
		if keySplit[len(keySplit)-1] != host.KeyClientState {
			continue
		}
		clientState := k.MustUnmarshalClientState(iterator.Value())

		// key is ibc/{clientid}/clientState
		// Thus, keySplit[1] is clientID
		if cb(keySplit[1], clientState) {
			break
		}
	}
}

// GetAllClients returns all stored light client State objects.
func (k Keeper) GetAllClients(ctx sdk.Context) (states []exported.ClientState) {
	k.IterateClients(ctx, func(_ string, state exported.ClientState) bool {
		states = append(states, state)
		return false
	})
	return states
}

// ClientStore returns isolated prefix store for each client so they can read/write in separate
// namespace without being able to read/write other client's data
func (k Keeper) ClientStore(ctx sdk.Context, clientID string) sdk.KVStore {
	clientPrefix := []byte(fmt.Sprintf("%s/%s/", host.KeyClientStorePrefix, clientID))
	return prefix.NewStore(ctx.KVStore(k.storeKey), clientPrefix)
}<|MERGE_RESOLUTION|>--- conflicted
+++ resolved
@@ -244,17 +244,14 @@
 	if !ok {
 		return nil, false
 	}
+
 	// check that height revision matches chainID revision
 	revision := types.ParseChainID(ctx.ChainID())
 	if revision != height.GetRevisionNumber() {
 		return nil, false
 	}
-<<<<<<< HEAD
-
-	histInfo, found := k.GetHistoricalInfo(ctx, int64(selfHeight.VersionHeight))
-=======
-	histInfo, found := k.stakingKeeper.GetHistoricalInfo(ctx, int64(selfHeight.RevisionHeight))
->>>>>>> e8438789
+
+	histInfo, found := k.GetHistoricalInfo(ctx, int64(selfHeight.RevisionHeight))
 	if !found {
 		return nil, false
 	}
