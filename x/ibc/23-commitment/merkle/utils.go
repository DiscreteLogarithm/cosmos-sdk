package merkle

import (
	"bytes"
	"errors"
	"fmt"

	abci "github.com/tendermint/tendermint/abci/types"

	"github.com/cosmos/cosmos-sdk/client/context"
	"github.com/cosmos/cosmos-sdk/store/types"
)

<<<<<<< HEAD
func (root Root) RequestQuery(key []byte) abci.RequestQuery {
	req := root.RequestQueryMultiStore(key)
	req.Path = "/store" + req.Path
	return req
}

func (root Root) RequestQueryMultiStore(key []byte) abci.RequestQuery {
	return abci.RequestQuery{Path: root.Path() + "/key", Data: root.Key(key), Prove: true}
}

// QueryMultiStore prefixes the root.KeyPrefix to the key
func (root Root) QueryMultiStore(cms types.CommitMultiStore, key []byte) (qres abci.ResponseQuery, proof Proof, err error) {
	qres = cms.(types.Queryable).Query(root.RequestQueryMultiStore(key))
	proof = Proof{Key: key, Proof: qres.Proof}
	return
}

// TrimPrefix is used when the input key is generate with prefix
// so need to be trimmed
func (root Root) trimPrefix(key []byte) ([]byte, error) {
	if !bytes.HasPrefix(key, root.KeyPrefix) {
		fmt.Println(string(key), key, string(root.KeyPrefix), root.KeyPrefix)
		return nil, errors.New("key not starting with root key prefix")
	}
	return bytes.TrimPrefix(key, root.KeyPrefix), nil
}

// QueryCLI does NOT prefixes the root.KeyPrefix to the key
func (root Root) QueryCLI(ctx context.CLIContext, key []byte) (qres abci.ResponseQuery, proof Proof, err error) {
	qres, err = ctx.QueryABCI(root.RequestQueryMultiStore(key))
	if err != nil {
		return
	}
	trimkey, err := root.trimPrefix(key)
	if err != nil {
		return
	}
	proof = Proof{Key: trimkey, Proof: qres.Proof}
	return
}

func (root Root) Key(key []byte) []byte {
	return append(root.KeyPrefix, key...) // XXX: cloneAppend
}

func (root Root) Path() string {
	path := ""
	for _, inter := range root.KeyPath {
		path = path + "/" + string(inter)
	}
	return path
=======
func (path Path) RequestQuery(key []byte) abci.RequestQuery {
	req := path.RequestQueryMultiStore(key)
	req.Path = "/store" + req.Path
	return req
}

func (path Path) RequestQueryMultiStore(key []byte) abci.RequestQuery {
	return abci.RequestQuery{Path: path.Path() + "/key", Data: path.Key(key), Prove: true}
}

func (path Path) QueryMultiStore(cms types.CommitMultiStore, key []byte) (uint32, []byte, Proof) {
	qres := cms.(types.Queryable).Query(path.RequestQueryMultiStore(key))
	return qres.Code, qres.Value, Proof{Key: key, Proof: qres.Proof}
}

func (path Path) Key(key []byte) []byte {
	return append(path.KeyPrefix, key...) // XXX: cloneAppend
}

func (path Path) Path() string {
	pathstr := ""
	for _, inter := range path.KeyPath {
		pathstr = pathstr + "/" + string(inter)
	}

	return pathstr
>>>>>>> 56712b1f
}<|MERGE_RESOLUTION|>--- conflicted
+++ resolved
@@ -1,69 +1,11 @@
 package merkle
 
 import (
-	"bytes"
-	"errors"
-	"fmt"
-
 	abci "github.com/tendermint/tendermint/abci/types"
 
-	"github.com/cosmos/cosmos-sdk/client/context"
 	"github.com/cosmos/cosmos-sdk/store/types"
 )
 
-<<<<<<< HEAD
-func (root Root) RequestQuery(key []byte) abci.RequestQuery {
-	req := root.RequestQueryMultiStore(key)
-	req.Path = "/store" + req.Path
-	return req
-}
-
-func (root Root) RequestQueryMultiStore(key []byte) abci.RequestQuery {
-	return abci.RequestQuery{Path: root.Path() + "/key", Data: root.Key(key), Prove: true}
-}
-
-// QueryMultiStore prefixes the root.KeyPrefix to the key
-func (root Root) QueryMultiStore(cms types.CommitMultiStore, key []byte) (qres abci.ResponseQuery, proof Proof, err error) {
-	qres = cms.(types.Queryable).Query(root.RequestQueryMultiStore(key))
-	proof = Proof{Key: key, Proof: qres.Proof}
-	return
-}
-
-// TrimPrefix is used when the input key is generate with prefix
-// so need to be trimmed
-func (root Root) trimPrefix(key []byte) ([]byte, error) {
-	if !bytes.HasPrefix(key, root.KeyPrefix) {
-		fmt.Println(string(key), key, string(root.KeyPrefix), root.KeyPrefix)
-		return nil, errors.New("key not starting with root key prefix")
-	}
-	return bytes.TrimPrefix(key, root.KeyPrefix), nil
-}
-
-// QueryCLI does NOT prefixes the root.KeyPrefix to the key
-func (root Root) QueryCLI(ctx context.CLIContext, key []byte) (qres abci.ResponseQuery, proof Proof, err error) {
-	qres, err = ctx.QueryABCI(root.RequestQueryMultiStore(key))
-	if err != nil {
-		return
-	}
-	trimkey, err := root.trimPrefix(key)
-	if err != nil {
-		return
-	}
-	proof = Proof{Key: trimkey, Proof: qres.Proof}
-	return
-}
-
-func (root Root) Key(key []byte) []byte {
-	return append(root.KeyPrefix, key...) // XXX: cloneAppend
-}
-
-func (root Root) Path() string {
-	path := ""
-	for _, inter := range root.KeyPath {
-		path = path + "/" + string(inter)
-	}
-	return path
-=======
 func (path Path) RequestQuery(key []byte) abci.RequestQuery {
 	req := path.RequestQueryMultiStore(key)
 	req.Path = "/store" + req.Path
@@ -90,5 +32,4 @@
 	}
 
 	return pathstr
->>>>>>> 56712b1f
 }