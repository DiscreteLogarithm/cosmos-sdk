--- conflicted
+++ resolved
@@ -92,15 +92,8 @@
 }
 
 // hogpodge of all sorts of input required for testing
-<<<<<<< HEAD
-<<<<<<< HEAD
-func createTestInput(t *testing.T, isCheckTx bool, initCoins int64) (sdk.Context, sdk.AccountMapper, Keeper) {
-=======
-=======
->>>>>>> 34a10072
 func createTestInput(t *testing.T, isCheckTx bool, initCoins int64) (sdk.Context, auth.AccountMapper, Keeper) {
-	db := dbm.NewMemDB()
->>>>>>> in progress
+
 	keyStake := sdk.NewKVStoreKey("stake")
 	keyAcc := sdk.NewKVStoreKey("acc")
 
@@ -114,8 +107,8 @@
 	ctx := sdk.NewContext(ms, abci.Header{ChainID: "foochainid"}, isCheckTx, nil, log.NewNopLogger())
 	cdc := makeTestCodec()
 	accountMapper := auth.NewAccountMapper(
-		cdc,                        // amino codec
-		keyMain,                    // target store
+		cdc,    // amino codec
+		keyAcc, // target store
 		&baseaccount.BaseAccount{}, // prototype
 	)
 	ck := bank.NewKeeper(accountMapper)
