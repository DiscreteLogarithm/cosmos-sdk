--- conflicted
+++ resolved
@@ -5,10 +5,7 @@
 	"github.com/cosmos/cosmos-sdk/codec/legacy_global"
 	"time"
 
-<<<<<<< HEAD
-=======
 	"github.com/cosmos/cosmos-sdk/codec/legacy"
->>>>>>> 65ea3053
 	sdk "github.com/cosmos/cosmos-sdk/types"
 	authtypes "github.com/cosmos/cosmos-sdk/x/auth/types"
 	vestexported "github.com/cosmos/cosmos-sdk/x/auth/vesting/exported"
@@ -245,21 +242,13 @@
 		EndTime:          bva.EndTime,
 	}
 
-<<<<<<< HEAD
-	return legacy_global.Cdc.MarshalJSON(alias)
-=======
 	return legacy.Cdc.MarshalJSON(alias)
->>>>>>> 65ea3053
 }
 
 // UnmarshalJSON unmarshals raw JSON bytes into a BaseVestingAccount.
 func (bva *BaseVestingAccount) UnmarshalJSON(bz []byte) error {
 	var alias vestingAccountJSON
-<<<<<<< HEAD
-	if err := legacy_global.Cdc.UnmarshalJSON(bz, &alias); err != nil {
-=======
 	if err := legacy.Cdc.UnmarshalJSON(bz, &alias); err != nil {
->>>>>>> 65ea3053
 		return err
 	}
 
@@ -410,21 +399,13 @@
 		StartTime:        cva.StartTime,
 	}
 
-<<<<<<< HEAD
-	return legacy_global.Cdc.MarshalJSON(alias)
-=======
 	return legacy.Cdc.MarshalJSON(alias)
->>>>>>> 65ea3053
 }
 
 // UnmarshalJSON unmarshals raw JSON bytes into a ContinuousVestingAccount.
 func (cva *ContinuousVestingAccount) UnmarshalJSON(bz []byte) error {
 	var alias vestingAccountJSON
-<<<<<<< HEAD
-	if err := legacy_global.Cdc.UnmarshalJSON(bz, &alias); err != nil {
-=======
 	if err := legacy.Cdc.UnmarshalJSON(bz, &alias); err != nil {
->>>>>>> 65ea3053
 		return err
 	}
 
@@ -609,21 +590,13 @@
 		VestingPeriods:   pva.VestingPeriods,
 	}
 
-<<<<<<< HEAD
-	return legacy_global.Cdc.MarshalJSON(alias)
-=======
 	return legacy.Cdc.MarshalJSON(alias)
->>>>>>> 65ea3053
 }
 
 // UnmarshalJSON unmarshals raw JSON bytes into a PeriodicVestingAccount.
 func (pva *PeriodicVestingAccount) UnmarshalJSON(bz []byte) error {
 	var alias vestingAccountJSON
-<<<<<<< HEAD
-	if err := legacy_global.Cdc.UnmarshalJSON(bz, &alias); err != nil {
-=======
 	if err := legacy.Cdc.UnmarshalJSON(bz, &alias); err != nil {
->>>>>>> 65ea3053
 		return err
 	}
 
@@ -720,21 +693,13 @@
 		EndTime:          dva.EndTime,
 	}
 
-<<<<<<< HEAD
-	return legacy_global.Cdc.MarshalJSON(alias)
-=======
 	return legacy.Cdc.MarshalJSON(alias)
->>>>>>> 65ea3053
 }
 
 // UnmarshalJSON unmarshals raw JSON bytes into a DelayedVestingAccount.
 func (dva *DelayedVestingAccount) UnmarshalJSON(bz []byte) error {
 	var alias vestingAccountJSON
-<<<<<<< HEAD
-	if err := legacy_global.Cdc.UnmarshalJSON(bz, &alias); err != nil {
-=======
 	if err := legacy.Cdc.UnmarshalJSON(bz, &alias); err != nil {
->>>>>>> 65ea3053
 		return err
 	}
 
