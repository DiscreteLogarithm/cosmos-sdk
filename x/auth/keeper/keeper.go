package keeper

import (
	"fmt"

	gogotypes "github.com/gogo/protobuf/types"
	"github.com/tendermint/tendermint/libs/log"

	"github.com/cosmos/cosmos-sdk/codec"
	cryptotypes "github.com/cosmos/cosmos-sdk/crypto/types"
	sdk "github.com/cosmos/cosmos-sdk/types"
	sdkerrors "github.com/cosmos/cosmos-sdk/types/errors"
	"github.com/cosmos/cosmos-sdk/x/auth/types"
	paramtypes "github.com/cosmos/cosmos-sdk/x/params/types"
)

// AccountKeeperI is the interface contract that x/auth's keeper implements.
type AccountKeeperI interface {
	// Return a new account with the next account number and the specified address. Does not save the new account to the store.
	NewAccountWithAddress(sdk.Context, sdk.AccAddress) types.AccountI

	// Return a new account with the next account number. Does not save the new account to the store.
	NewAccount(sdk.Context, types.AccountI) types.AccountI

	// Retrieve an account from the store.
	GetAccount(sdk.Context, sdk.AccAddress) types.AccountI

	// Set an account in the store.
	SetAccount(sdk.Context, types.AccountI)

	// Remove an account from the store.
	RemoveAccount(sdk.Context, types.AccountI)

	// Iterate over all accounts, calling the provided function. Stop iteraiton when it returns false.
	IterateAccounts(sdk.Context, func(types.AccountI) bool)

	// Fetch the public key of an account at a specified address
	GetPubKey(sdk.Context, sdk.AccAddress) (cryptotypes.PubKey, error)

	// Fetch the sequence of an account at a specified address.
	GetSequence(sdk.Context, sdk.AccAddress) (uint64, error)

	// Fetch the next account number, and increment the internal counter.
	GetNextAccountNumber(sdk.Context) uint64
}

// AccountKeeper encodes/decodes accounts using the go-amino (binary)
// encoding/decoding library.
type AccountKeeper struct {
	key           sdk.StoreKey
	cdc           codec.BinaryMarshaler
	paramSubspace paramtypes.Subspace
	permAddrs     map[string]types.PermissionsForAddress

	// The prototypical AccountI constructor.
	proto func() types.AccountI
}

var _ AccountKeeperI = &AccountKeeper{}

// NewAccountKeeper returns a new AccountKeeperI that uses go-amino to
// (binary) encode and decode concrete sdk.Accounts.
func NewAccountKeeper(
	cdc codec.BinaryMarshaler, key sdk.StoreKey, paramstore paramtypes.Subspace, proto func() types.AccountI,
	maccPerms map[string][]string,
) AccountKeeper {

	// set KeyTable if it has not already been set
	if !paramstore.HasKeyTable() {
		paramstore = paramstore.WithKeyTable(types.ParamKeyTable())
	}

	permAddrs := make(map[string]types.PermissionsForAddress)
	for name, perms := range maccPerms {
		permAddrs[name] = types.NewPermissionsForAddress(name, perms)
	}

	return AccountKeeper{
		key:           key,
		proto:         proto,
		cdc:           cdc,
		paramSubspace: paramstore,
		permAddrs:     permAddrs,
	}
}

// Logger returns a module-specific logger.
func (ak AccountKeeper) Logger(ctx sdk.Context) log.Logger {
	return ctx.Logger().With("module", "x/"+types.ModuleName)
}

// GetPubKey Returns the PubKey of the account at address
func (ak AccountKeeper) GetPubKey(ctx sdk.Context, addr sdk.AccAddress) (cryptotypes.PubKey, error) {
	acc := ak.GetAccount(ctx, addr)
	if acc == nil {
		return nil, sdkerrors.Wrapf(sdkerrors.ErrUnknownAddress, "account %s does not exist", addr)
	}

	return acc.GetPubKey(), nil
}

// GetSequence Returns the Sequence of the account at address
func (ak AccountKeeper) GetSequence(ctx sdk.Context, addr sdk.AccAddress) (uint64, error) {
	acc := ak.GetAccount(ctx, addr)
	if acc == nil {
		return 0, sdkerrors.Wrapf(sdkerrors.ErrUnknownAddress, "account %s does not exist", addr)
	}

	return acc.GetSequence(), nil
}

// GetNextAccountNumber returns and increments the global account number counter.
// If the global account number is not set, it initializes it with value 0.
func (ak AccountKeeper) GetNextAccountNumber(ctx sdk.Context) uint64 {
	var accNumber uint64
	store := ctx.KVStore(ak.key)

	bz := store.Get(types.GlobalAccountNumberKey)
	if bz == nil {
		// initialize the account numbers
		accNumber = 0
	} else {
		val := gogotypes.UInt64Value{}

		err := ak.cdc.UnmarshalBinaryBare(bz, &val)
		if err != nil {
			panic(err)
		}

		accNumber = val.GetValue()
	}

	bz = ak.cdc.MustMarshalBinaryBare(&gogotypes.UInt64Value{Value: accNumber + 1})
	store.Set(types.GlobalAccountNumberKey, bz)

	return accNumber
}

// ValidatePermissions validates that the module account has been granted
// permissions within its set of allowed permissions.
func (ak AccountKeeper) ValidatePermissions(macc types.ModuleAccountI) error {
	permAddr := ak.permAddrs[macc.GetName()]
	for _, perm := range macc.GetPermissions() {
		if !permAddr.HasPermission(perm) {
			return fmt.Errorf("invalid module permission %s", perm)
		}
	}

	return nil
}

// GetModuleAddress returns an address based on the module name
func (ak AccountKeeper) GetModuleAddress(moduleName string) sdk.AccAddress {
	permAddr, ok := ak.permAddrs[moduleName]
	if !ok {
		return nil
	}

	return permAddr.GetAddress()
}

// GetModuleAddressAndPermissions returns an address and permissions based on the module name
func (ak AccountKeeper) GetModuleAddressAndPermissions(moduleName string) (addr sdk.AccAddress, permissions []string) {
	permAddr, ok := ak.permAddrs[moduleName]
	if !ok {
		return addr, permissions
	}

	return permAddr.GetAddress(), permAddr.GetPermissions()
}

// GetModuleAccountAndPermissions gets the module account from the auth account store and its
// registered permissions
func (ak AccountKeeper) GetModuleAccountAndPermissions(ctx sdk.Context, moduleName string) (types.ModuleAccountI, []string) {
	addr, perms := ak.GetModuleAddressAndPermissions(moduleName)
	if addr == nil {
		return nil, []string{}
	}

	acc := ak.GetAccount(ctx, addr)
	if acc != nil {
		macc, ok := acc.(types.ModuleAccountI)
		if !ok {
			panic("account is not a module account")
		}
		return macc, perms
	}

	// create a new module account
	macc := types.NewEmptyModuleAccount(moduleName, perms...)
	maccI := (ak.NewAccount(ctx, macc)).(types.ModuleAccountI) // set the account number
	ak.SetModuleAccount(ctx, maccI)

	return maccI, perms
}

// GetModuleAccount gets the module account from the auth account store, if the account does not
// exist in the AccountKeeper, then it is created.
func (ak AccountKeeper) GetModuleAccount(ctx sdk.Context, moduleName string) types.ModuleAccountI {
	acc, _ := ak.GetModuleAccountAndPermissions(ctx, moduleName)
	return acc
}

// SetModuleAccount sets the module account to the auth account store
func (ak AccountKeeper) SetModuleAccount(ctx sdk.Context, macc types.ModuleAccountI) { //nolint:interfacer
	ak.SetAccount(ctx, macc)
}

func (ak AccountKeeper) decodeAccount(bz []byte) types.AccountI {
	acc, err := ak.UnmarshalAccount(bz)
	if err != nil {
		panic(err)
	}

	return acc
}

<<<<<<< HEAD
// MarshalAccount marshals an Account interface. If the given type implements
// the Marshaler interface, it is treated as a Proto-defined message and
// serialized that way. Otherwise, it falls back on the internal Amino codec.
func (ak AccountKeeper) MarshalAccount(accountI types.AccountI) ([]byte, error) {
	return codec.MarshalIfc(ak.cdc, accountI)
=======
// MarshalAccount protobuf serializes an Account interface
func (ak AccountKeeper) MarshalAccount(accountI types.AccountI) ([]byte, error) { // nolint:interfacer
	return ak.cdc.MarshalInterface(accountI)
>>>>>>> a64bd8cd
}

// UnmarshalAccount returns an Account interface from raw encoded account
// bytes of a Proto-based Account type
func (ak AccountKeeper) UnmarshalAccount(bz []byte) (types.AccountI, error) {
	var acc types.AccountI
<<<<<<< HEAD
	if err := codec.UnmarshalIfc(ak.cdc, &acc, bz); err != nil {
		return nil, err
	}

	return acc, nil
=======
	return acc, ak.cdc.UnmarshalInterface(bz, &acc)
>>>>>>> a64bd8cd
}

// GetCodec return codec.Marshaler object used by the keeper
func (ak AccountKeeper) GetCodec() codec.BinaryMarshaler { return ak.cdc }<|MERGE_RESOLUTION|>--- conflicted
+++ resolved
@@ -215,32 +215,16 @@
 	return acc
 }
 
-<<<<<<< HEAD
-// MarshalAccount marshals an Account interface. If the given type implements
-// the Marshaler interface, it is treated as a Proto-defined message and
-// serialized that way. Otherwise, it falls back on the internal Amino codec.
-func (ak AccountKeeper) MarshalAccount(accountI types.AccountI) ([]byte, error) {
-	return codec.MarshalIfc(ak.cdc, accountI)
-=======
 // MarshalAccount protobuf serializes an Account interface
 func (ak AccountKeeper) MarshalAccount(accountI types.AccountI) ([]byte, error) { // nolint:interfacer
 	return ak.cdc.MarshalInterface(accountI)
->>>>>>> a64bd8cd
 }
 
 // UnmarshalAccount returns an Account interface from raw encoded account
 // bytes of a Proto-based Account type
 func (ak AccountKeeper) UnmarshalAccount(bz []byte) (types.AccountI, error) {
 	var acc types.AccountI
-<<<<<<< HEAD
-	if err := codec.UnmarshalIfc(ak.cdc, &acc, bz); err != nil {
-		return nil, err
-	}
-
-	return acc, nil
-=======
 	return acc, ak.cdc.UnmarshalInterface(bz, &acc)
->>>>>>> a64bd8cd
 }
 
 // GetCodec return codec.Marshaler object used by the keeper
