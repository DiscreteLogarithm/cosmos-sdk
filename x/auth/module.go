package auth

import (
	"encoding/json"
	"fmt"
	"math/rand"

	"github.com/gorilla/mux"
	"github.com/spf13/cobra"
	abci "github.com/tendermint/tendermint/abci/types"

	"github.com/cosmos/cosmos-sdk/client"
	"github.com/cosmos/cosmos-sdk/codec"
	"github.com/cosmos/cosmos-sdk/codec/types"
	sdk "github.com/cosmos/cosmos-sdk/types"
	"github.com/cosmos/cosmos-sdk/types/module"
	simtypes "github.com/cosmos/cosmos-sdk/types/simulation"
	"github.com/cosmos/cosmos-sdk/x/auth/client/cli"
	"github.com/cosmos/cosmos-sdk/x/auth/client/rest"
	"github.com/cosmos/cosmos-sdk/x/auth/simulation"
	authtypes "github.com/cosmos/cosmos-sdk/x/auth/types"
)

var (
	_ module.AppModule           = AppModule{}
	_ module.AppModuleBasic      = AppModuleBasic{}
	_ module.AppModuleSimulation = AppModule{}
	_ module.InterfaceModule     = AppModuleBasic{}
)

// AppModuleBasic defines the basic application module used by the auth module.
type AppModuleBasic struct{}

// Name returns the auth module's name.
func (AppModuleBasic) Name() string {
	return authtypes.ModuleName
}

// RegisterCodec registers the auth module's types for the given codec.
func (AppModuleBasic) RegisterCodec(cdc *codec.Codec) {
	authtypes.RegisterCodec(cdc)
}

// DefaultGenesis returns default genesis state as raw bytes for the auth
// module.
func (AppModuleBasic) DefaultGenesis(cdc codec.JSONMarshaler) json.RawMessage {
	return cdc.MustMarshalJSON(authtypes.DefaultGenesisState())
}

// ValidateGenesis performs genesis state validation for the auth module.
func (AppModuleBasic) ValidateGenesis(cdc codec.JSONMarshaler, bz json.RawMessage) error {
	var data authtypes.GenesisState
	if err := cdc.UnmarshalJSON(bz, &data); err != nil {
		return fmt.Errorf("failed to unmarshal %s genesis state: %w", authtypes.ModuleName, err)
	}

	return authtypes.ValidateGenesis(data)
}

// RegisterRESTRoutes registers the REST routes for the auth module.
func (AppModuleBasic) RegisterRESTRoutes(clientCtx client.Context, rtr *mux.Router) {
	rest.RegisterRoutes(clientCtx, rtr, authtypes.StoreKey)
}

// GetTxCmd returns the root tx command for the auth module.
<<<<<<< HEAD
func (AppModuleBasic) GetTxCmd(ctx context.CLIContext) *cobra.Command {
	return cli.GetTxCmd(ctx)
=======
func (AppModuleBasic) GetTxCmd(clientCtx client.Context) *cobra.Command {
	return cli.GetTxCmd(clientCtx.Codec)
>>>>>>> 39f53ac2
}

// GetQueryCmd returns the root query command for the auth module.
func (AppModuleBasic) GetQueryCmd(cdc *codec.Codec) *cobra.Command {
	return cli.GetQueryCmd(cdc)
}

// RegisterInterfaceTypes registers interfaces and implementations of the auth module.
func (AppModuleBasic) RegisterInterfaceTypes(registry types.InterfaceRegistry) {
	authtypes.RegisterInterfaces(registry)
}

//____________________________________________________________________________

// AppModule implements an application module for the auth module.
type AppModule struct {
	AppModuleBasic

	accountKeeper AccountKeeper
}

// NewAppModule creates a new AppModule object
func NewAppModule(cdc codec.Marshaler, accountKeeper AccountKeeper) AppModule {
	return AppModule{
		AppModuleBasic: AppModuleBasic{},
		accountKeeper:  accountKeeper,
	}
}

// Name returns the auth module's name.
func (AppModule) Name() string {
	return authtypes.ModuleName
}

// RegisterInvariants performs a no-op.
func (AppModule) RegisterInvariants(_ sdk.InvariantRegistry) {}

// Route returns the message routing key for the auth module.
func (AppModule) Route() string { return "" }

// NewHandler returns an sdk.Handler for the auth module.
func (AppModule) NewHandler() sdk.Handler { return nil }

// QuerierRoute returns the auth module's querier route name.
func (AppModule) QuerierRoute() string {
	return authtypes.QuerierRoute
}

// NewQuerierHandler returns the auth module sdk.Querier.
func (am AppModule) NewQuerierHandler() sdk.Querier {
	return NewQuerier(am.accountKeeper)
}

// InitGenesis performs genesis initialization for the auth module. It returns
// no validator updates.
func (am AppModule) InitGenesis(ctx sdk.Context, cdc codec.JSONMarshaler, data json.RawMessage) []abci.ValidatorUpdate {
	var genesisState GenesisState
	cdc.MustUnmarshalJSON(data, &genesisState)
	InitGenesis(ctx, am.accountKeeper, genesisState)
	return []abci.ValidatorUpdate{}
}

// ExportGenesis returns the exported genesis state as raw bytes for the auth
// module.
func (am AppModule) ExportGenesis(ctx sdk.Context, cdc codec.JSONMarshaler) json.RawMessage {
	gs := ExportGenesis(ctx, am.accountKeeper)
	return cdc.MustMarshalJSON(gs)
}

// BeginBlock returns the begin blocker for the auth module.
func (AppModule) BeginBlock(_ sdk.Context, _ abci.RequestBeginBlock) {}

// EndBlock returns the end blocker for the auth module. It returns no validator
// updates.
func (AppModule) EndBlock(_ sdk.Context, _ abci.RequestEndBlock) []abci.ValidatorUpdate {
	return []abci.ValidatorUpdate{}
}

//____________________________________________________________________________

// AppModuleSimulation functions

// GenerateGenesisState creates a randomized GenState of the auth module
func (AppModule) GenerateGenesisState(simState *module.SimulationState) {
	simulation.RandomizedGenState(simState)
}

// ProposalContents doesn't return any content functions for governance proposals.
func (AppModule) ProposalContents(simState module.SimulationState) []simtypes.WeightedProposalContent {
	return nil
}

// RandomizedParams creates randomized auth param changes for the simulator.
func (AppModule) RandomizedParams(r *rand.Rand) []simtypes.ParamChange {
	return simulation.ParamChanges(r)
}

// RegisterStoreDecoder registers a decoder for auth module's types
func (am AppModule) RegisterStoreDecoder(sdr sdk.StoreDecoderRegistry) {
	sdr[StoreKey] = simulation.NewDecodeStore(am.accountKeeper)
}

// WeightedOperations doesn't return any auth module operation.
func (AppModule) WeightedOperations(_ module.SimulationState) []simtypes.WeightedOperation {
	return nil
}<|MERGE_RESOLUTION|>--- conflicted
+++ resolved
@@ -63,13 +63,8 @@
 }
 
 // GetTxCmd returns the root tx command for the auth module.
-<<<<<<< HEAD
-func (AppModuleBasic) GetTxCmd(ctx context.CLIContext) *cobra.Command {
-	return cli.GetTxCmd(ctx)
-=======
 func (AppModuleBasic) GetTxCmd(clientCtx client.Context) *cobra.Command {
-	return cli.GetTxCmd(clientCtx.Codec)
->>>>>>> 39f53ac2
+	return cli.GetTxCmd(clientCtx)
 }
 
 // GetQueryCmd returns the root query command for the auth module.
