--- conflicted
+++ resolved
@@ -60,11 +60,7 @@
 
 			toPrint.AppMessage = appMessage
 
-<<<<<<< HEAD
-			return displayInfo(legacyAmino, toPrint)
-=======
 			return displayInfo(toPrint)
->>>>>>> c25b3b9c
 		},
 	}
 
