package keeper_test

import (
	"errors"
	"strings"
	"testing"
	"time"

	sdk "github.com/cosmos/cosmos-sdk/types"

	"github.com/stretchr/testify/require"

	abci "github.com/tendermint/tendermint/abci/types"

	"github.com/cosmos/cosmos-sdk/codec"
	"github.com/cosmos/cosmos-sdk/simapp"
	"github.com/cosmos/cosmos-sdk/x/gov/types"
)

func TestGetSetProposal(t *testing.T) {
	app := simapp.Setup(false)
	ctx := app.BaseApp.NewContext(false, abci.Header{})

	tp := TestProposal
	proposal, err := app.GovKeeper.SubmitProposal(ctx, tp)
	require.NoError(t, err)
	proposalID := proposal.ProposalID
	app.GovKeeper.SetProposal(ctx, proposal)

	gotProposal, ok := app.GovKeeper.GetProposal(ctx, proposalID)
	require.True(t, ok)
	require.True(t, ProposalEqual(proposal, gotProposal))
}

func TestActivateVotingPeriod(t *testing.T) {
	app := simapp.Setup(false)
	ctx := app.BaseApp.NewContext(false, abci.Header{})

	tp := TestProposal
	proposal, err := app.GovKeeper.SubmitProposal(ctx, tp)
	require.NoError(t, err)

	require.True(t, proposal.VotingStartTime.Equal(time.Time{}))

	app.GovKeeper.ActivateVotingPeriod(ctx, proposal)

	require.True(t, proposal.VotingStartTime.Equal(ctx.BlockHeader().Time))

	proposal, ok := app.GovKeeper.GetProposal(ctx, proposal.ProposalID)
	require.True(t, ok)

	activeIterator := app.GovKeeper.ActiveProposalQueueIterator(ctx, proposal.VotingEndTime)
	require.True(t, activeIterator.Valid())

	proposalID := types.GetProposalIDFromBytes(activeIterator.Value())
	require.Equal(t, proposalID, proposal.ProposalID)
	activeIterator.Close()
}

type validProposal struct{}

func (validProposal) GetTitle() string       { return "title" }
func (validProposal) GetDescription() string { return "description" }
func (validProposal) ProposalRoute() string  { return types.RouterKey }
func (validProposal) ProposalType() string   { return types.ProposalTypeText }
func (validProposal) String() string         { return "" }
func (validProposal) ValidateBasic() error   { return nil }

type invalidProposalTitle1 struct{ validProposal }

func (invalidProposalTitle1) GetTitle() string { return "" }

type invalidProposalTitle2 struct{ validProposal }

func (invalidProposalTitle2) GetTitle() string { return strings.Repeat("1234567890", 100) }

type invalidProposalDesc1 struct{ validProposal }

func (invalidProposalDesc1) GetDescription() string { return "" }

type invalidProposalDesc2 struct{ validProposal }

func (invalidProposalDesc2) GetDescription() string { return strings.Repeat("1234567890", 1000) }

type invalidProposalRoute struct{ validProposal }

func (invalidProposalRoute) ProposalRoute() string { return "nonexistingroute" }

type invalidProposalValidation struct{ validProposal }

func (invalidProposalValidation) ValidateBasic() error {
	return errors.New("invalid proposal")
}

func registerTestCodec(cdc *codec.Codec) {
	cdc.RegisterConcrete(validProposal{}, "test/validproposal", nil)
	cdc.RegisterConcrete(invalidProposalTitle1{}, "test/invalidproposalt1", nil)
	cdc.RegisterConcrete(invalidProposalTitle2{}, "test/invalidproposalt2", nil)
	cdc.RegisterConcrete(invalidProposalDesc1{}, "test/invalidproposald1", nil)
	cdc.RegisterConcrete(invalidProposalDesc2{}, "test/invalidproposald2", nil)
	cdc.RegisterConcrete(invalidProposalRoute{}, "test/invalidproposalr", nil)
	cdc.RegisterConcrete(invalidProposalValidation{}, "test/invalidproposalv", nil)
}

func TestSubmitProposal(t *testing.T) {
	app := simapp.Setup(false)
	ctx := app.BaseApp.NewContext(false, abci.Header{})

<<<<<<< HEAD
	cdc := codec.New()

	registerTestCodec(cdc)
=======
	registerTestCodec(app.Codec())
>>>>>>> e45feae6

	testCases := []struct {
		content     types.Content
		expectedErr error
	}{
		{validProposal{}, nil},
		// Keeper does not check the validity of title and description, no error
		{invalidProposalTitle1{}, nil},
		{invalidProposalTitle2{}, nil},
		{invalidProposalDesc1{}, nil},
		{invalidProposalDesc2{}, nil},
		// error only when invalid route
		{invalidProposalRoute{}, types.ErrNoProposalHandlerExists},
		// Keeper does not call ValidateBasic, msg.ValidateBasic does
		{invalidProposalValidation{}, nil},
	}

	for i, tc := range testCases {
		_, err := app.GovKeeper.SubmitProposal(ctx, tc.content)
		require.True(t, errors.Is(tc.expectedErr, err), "tc #%d; got: %v, expected: %v", i, err, tc.expectedErr)
	}
}

func TestGetProposalsFiltered(t *testing.T) {
	proposalID := uint64(1)
	app := simapp.Setup(false)
	ctx := app.BaseApp.NewContext(false, abci.Header{})

	status := []types.ProposalStatus{types.StatusDepositPeriod, types.StatusVotingPeriod}

	addr1 := sdk.AccAddress("foo")

	for _, s := range status {
		for i := 0; i < 50; i++ {
			p := types.NewProposal(TestProposal, proposalID, time.Now(), time.Now())
			p.Status = s

			if i%2 == 0 {
				d := types.NewDeposit(proposalID, addr1, nil)
				v := types.NewVote(proposalID, addr1, types.OptionYes)
				app.GovKeeper.SetDeposit(ctx, d)
				app.GovKeeper.SetVote(ctx, v)
			}

			app.GovKeeper.SetProposal(ctx, p)
			proposalID++
		}
	}

	testCases := []struct {
		params             types.QueryProposalsParams
		expectedNumResults int
	}{
		{types.NewQueryProposalsParams(1, 50, types.StatusNil, nil, nil), 50},
		{types.NewQueryProposalsParams(1, 50, types.StatusDepositPeriod, nil, nil), 50},
		{types.NewQueryProposalsParams(1, 50, types.StatusVotingPeriod, nil, nil), 50},
		{types.NewQueryProposalsParams(1, 25, types.StatusNil, nil, nil), 25},
		{types.NewQueryProposalsParams(2, 25, types.StatusNil, nil, nil), 25},
		{types.NewQueryProposalsParams(1, 50, types.StatusRejected, nil, nil), 0},
		{types.NewQueryProposalsParams(1, 50, types.StatusNil, addr1, nil), 50},
		{types.NewQueryProposalsParams(1, 50, types.StatusNil, nil, addr1), 50},
		{types.NewQueryProposalsParams(1, 50, types.StatusNil, addr1, addr1), 50},
		{types.NewQueryProposalsParams(1, 50, types.StatusDepositPeriod, addr1, addr1), 25},
		{types.NewQueryProposalsParams(1, 50, types.StatusDepositPeriod, nil, nil), 50},
		{types.NewQueryProposalsParams(1, 50, types.StatusVotingPeriod, nil, nil), 50},
	}

	for _, tc := range testCases {
		proposals := app.GovKeeper.GetProposalsFiltered(ctx, tc.params)
		require.Len(t, proposals, tc.expectedNumResults)

		for _, p := range proposals {
			if len(tc.params.ProposalStatus.String()) != 0 {
				require.Equal(t, tc.params.ProposalStatus, p.Status)
			}
		}
	}
}<|MERGE_RESOLUTION|>--- conflicted
+++ resolved
@@ -6,14 +6,12 @@
 	"testing"
 	"time"
 
-	sdk "github.com/cosmos/cosmos-sdk/types"
-
 	"github.com/stretchr/testify/require"
-
 	abci "github.com/tendermint/tendermint/abci/types"
 
 	"github.com/cosmos/cosmos-sdk/codec"
 	"github.com/cosmos/cosmos-sdk/simapp"
+	sdk "github.com/cosmos/cosmos-sdk/types"
 	"github.com/cosmos/cosmos-sdk/x/gov/types"
 )
 
@@ -106,13 +104,7 @@
 	app := simapp.Setup(false)
 	ctx := app.BaseApp.NewContext(false, abci.Header{})
 
-<<<<<<< HEAD
-	cdc := codec.New()
-
-	registerTestCodec(cdc)
-=======
 	registerTestCodec(app.Codec())
->>>>>>> e45feae6
 
 	testCases := []struct {
 		content     types.Content
