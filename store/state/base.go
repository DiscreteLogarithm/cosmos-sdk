--- conflicted
+++ resolved
@@ -27,13 +27,8 @@
 	}
 }
 
-<<<<<<< HEAD
-func (base Base) Store(ctx Context) KVStore {
-	return prefix.NewStore(base.storefn(ctx), base.prefix)
-=======
 func (base Base) store(ctx Context) KVStore {
 	return prefix.NewStore(ctx.KVStore(base.storeKey), base.prefix)
->>>>>>> 600445aa
 }
 
 func join(a, b []byte) (res []byte) {
