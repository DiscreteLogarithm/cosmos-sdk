# Changelog

## 0.27.0

BREAKING CHANGES

* Gaia REST API (`gaiacli advanced rest-server`)
  * [gaia-lite] [\#2819](https://github.com/cosmos/cosmos-sdk/pull/2819) Txs query param format is now: `/txs?tag=value` (removed '' wrapping the query parameter `value`)

* Gaia CLI  (`gaiacli`)
  * [cli] [\#2728](https://github.com/cosmos/cosmos-sdk/pull/2728) Seperate `tx` and `query` subcommands by module
  * [cli] [\#2727](https://github.com/cosmos/cosmos-sdk/pull/2727) Fix unbonding command flow
  * [cli] [\#2786](https://github.com/cosmos/cosmos-sdk/pull/2786) Fix redelegation command flow
  * [cli] [\#2829](https://github.com/cosmos/cosmos-sdk/pull/2829) add-genesis-account command now validates state when adding accounts
  * [cli] [\#2804](https://github.com/cosmos/cosmos-sdk/issues/2804) Check whether key exists before passing it on to `tx create-validator`.
  * [cli] [\#2874](https://github.com/cosmos/cosmos-sdk/pull/2874) `gaiacli tx sign` takes an optional `--output-document` flag to support output redirection.
  * [cli] [\#2875](https://github.com/cosmos/cosmos-sdk/pull/2875) Refactor `gaiad gentx` and avoid redirection to `gaiacli tx sign` for tx signing.

* Gaia
  * [mint] [\#2825] minting now occurs every block, inflation parameter updates still hourly

* SDK
  * [\#2752](https://github.com/cosmos/cosmos-sdk/pull/2752) Don't hardcode bondable denom.
  * [\#2701](https://github.com/cosmos/cosmos-sdk/issues/2701) Account numbers and sequence numbers in `auth` are now `uint64` instead of `int64`
  * [\#2019](https://github.com/cosmos/cosmos-sdk/issues/2019) Cap total number of signatures. Current per-transaction limit is 7, and if that is exceeded transaction is rejected.
  * [\#2801](https://github.com/cosmos/cosmos-sdk/pull/2801) Remove AppInit structure.
  * [\#2798](https://github.com/cosmos/cosmos-sdk/issues/2798) Governance API has miss-spelled English word in JSON response ('depositer' -> 'depositor')
<<<<<<< HEAD
=======
  * [\#2943](https://github.com/cosmos/cosmos-sdk/pull/2943) Transaction action tags equal the message type. Stake EndBlocker tags are included.
>>>>>>> 3d7a1dd3

* Tendermint
  * Update to Tendermint 0.27.0

FEATURES

* Gaia REST API (`gaiacli advanced rest-server`)
  * [gov] [\#2479](https://github.com/cosmos/cosmos-sdk/issues/2479) Added governance parameter
    query REST endpoints.

* Gaia CLI  (`gaiacli`)
  * [gov][cli] [\#2479](https://github.com/cosmos/cosmos-sdk/issues/2479) Added governance
    parameter query commands.
  * [stake][cli] [\#2027] Add CLI query command for getting all delegations to a specific validator.
  * [\#2840](https://github.com/cosmos/cosmos-sdk/pull/2840) Standardize CLI exports from modules

* Gaia
  * [app] [\#2791](https://github.com/cosmos/cosmos-sdk/issues/2791) Support export at a specific height, with `gaiad export --height=HEIGHT`.
  * [x/gov] [#2479](https://github.com/cosmos/cosmos-sdk/issues/2479) Implemented querier
  for getting governance parameters.
  * [app] [\#2663](https://github.com/cosmos/cosmos-sdk/issues/2663) - Runtime-assertable invariants
  * [app] [\#2791](https://github.com/cosmos/cosmos-sdk/issues/2791) Support export at a specific height, with `gaiad export --height=HEIGHT`.
  * [app] [\#2812](https://github.com/cosmos/cosmos-sdk/issues/2812) Support export alterations to prepare for restarting at zero-height

* SDK
  * [simulator] [\#2682](https://github.com/cosmos/cosmos-sdk/issues/2682) MsgEditValidator now looks at the validator's max rate, thus it now succeeds a significant portion of the time
  * [core] [\#2775](https://github.com/cosmos/cosmos-sdk/issues/2775) Add deliverTx maximum block gas limit


IMPROVEMENTS

* Gaia REST API (`gaiacli advanced rest-server`)
  * [gaia-lite] [\#2819](https://github.com/cosmos/cosmos-sdk/pull/2819) Tx search now supports multiple tags as query parameters
  * [\#2836](https://github.com/cosmos/cosmos-sdk/pull/2836) Expose LCD router to allow users to register routes there.

* Gaia CLI  (`gaiacli`)
  * [\#2749](https://github.com/cosmos/cosmos-sdk/pull/2749) Add --chain-id flag to gaiad testnet
  * [\#2819](https://github.com/cosmos/cosmos-sdk/pull/2819) Tx search now supports multiple tags as query parameters

* Gaia
  * [\#2772](https://github.com/cosmos/cosmos-sdk/issues/2772) Update BaseApp to not persist state when the ante handler fails on DeliverTx.
  * [\#2773](https://github.com/cosmos/cosmos-sdk/issues/2773) Require moniker to be provided on `gaiad init`.
  * [\#2672](https://github.com/cosmos/cosmos-sdk/issues/2672) [Makefile] Updated for better Windows compatibility and ledger support logic, get_tools was rewritten as a cross-compatible Makefile.
  * [\#2766](https://github.com/cosmos/cosmos-sdk/issues/2766) [Makefile] Added goimports tool to get_tools. Get_tools now only builds new versions if binaries are missing.
  * [#110](https://github.com/tendermint/devops/issues/110) Updated CircleCI job to trigger website build when cosmos docs are updated.

* SDK
 & [x/mock/simulation] [\#2720] major cleanup, introduction of helper objects, reorganization
 * [\#2821](https://github.com/cosmos/cosmos-sdk/issues/2821) Codespaces are now strings
 * [types] [\#2776](https://github.com/cosmos/cosmos-sdk/issues/2776) Improve safety of `Coin` and `Coins` types. Various functions
 and methods will panic when a negative amount is discovered.
 * [\#2815](https://github.com/cosmos/cosmos-sdk/issues/2815) Gas unit fields changed from `int64` to `uint64`.
 * [\#2821](https://github.com/cosmos/cosmos-sdk/issues/2821) Codespaces are now strings
 * [\#2779](https://github.com/cosmos/cosmos-sdk/issues/2779) Introduce `ValidateBasic` to the `Tx` interface and call it in the ante
 handler.
 * [\#2825](https://github.com/cosmos/cosmos-sdk/issues/2825) More staking and distribution invariants
 * [\#2912](https://github.com/cosmos/cosmos-sdk/issues/2912) Print commit ID in hex when commit is synced.

* Tendermint
 * [\#2796](https://github.com/cosmos/cosmos-sdk/issues/2796) Update to go-amino 0.14.1


BUG FIXES

* Gaia REST API (`gaiacli advanced rest-server`)
  * [gaia-lite] [\#2868](https://github.com/cosmos/cosmos-sdk/issues/2868) Added handler for governance tally endpoint
  * [\#2907](https://github.com/cosmos/cosmos-sdk/issues/2907) Refactor and fix the way Gaia Lite is started.

* Gaia
  * [\#2723] Use `cosmosvalcons` Bech32 prefix in `tendermint show-address`
  * [\#2742](https://github.com/cosmos/cosmos-sdk/issues/2742) Fix time format of TimeoutCommit override
  * [\#2898](https://github.com/cosmos/cosmos-sdk/issues/2898) Remove redundant '$' in docker-compose.yml

* SDK
  * [\#2733](https://github.com/cosmos/cosmos-sdk/issues/2733) [x/gov, x/mock/simulation] Fix governance simulation, update x/gov import/export
  * [\#2854](https://github.com/cosmos/cosmos-sdk/issues/2854) [x/bank] Remove unused bank.MsgIssue, prevent possible panic
  * [\#2884](https://github.com/cosmos/cosmos-sdk/issues/2884) [docs/examples] Fix `basecli version` panic

* Tendermint
  * [\#2797](https://github.com/tendermint/tendermint/pull/2797) AddressBook requires addresses to have IDs; Do not crap out immediately after sending pex addrs in seed mode

## 0.26.0

BREAKING CHANGES

* Gaia
  * [gaiad init] [\#2602](https://github.com/cosmos/cosmos-sdk/issues/2602) New genesis workflow

* SDK
  * [simulation] [\#2665](https://github.com/cosmos/cosmos-sdk/issues/2665) only argument to simulation.Invariant is now app

* Tendermint
  * Upgrade to version 0.26.0

FEATURES

* Gaia CLI  (`gaiacli`)
  * [cli] [\#2569](https://github.com/cosmos/cosmos-sdk/pull/2569) Add commands to query validator unbondings and redelegations
  * [cli] [\#2569](https://github.com/cosmos/cosmos-sdk/pull/2569) Add commands to query validator unbondings and redelegations
  * [cli] [\#2524](https://github.com/cosmos/cosmos-sdk/issues/2524) Add support offline mode to `gaiacli tx sign`. Lookups are not performed if the flag `--offline` is on.
  * [cli] [\#2558](https://github.com/cosmos/cosmos-sdk/issues/2558) Rename --print-sigs to --validate-signatures. It now performs a complete set of sanity checks and reports to the user. Also added --print-signature-only to print the signature only, not the whole transaction.
  * [cli] [\#2704](https://github.com/cosmos/cosmos-sdk/pull/2704) New add-genesis-account convenience command to populate genesis.json with genesis accounts.

* SDK
  * [\#1336](https://github.com/cosmos/cosmos-sdk/issues/1336) Mechanism for SDK Users to configure their own Bech32 prefixes instead of using the default cosmos prefixes.

IMPROVEMENTS

* Gaia
 * [\#2637](https://github.com/cosmos/cosmos-sdk/issues/2637) [x/gov] Switched inactive and active proposal queues to an iterator based queue

* SDK
 * [\#2573](https://github.com/cosmos/cosmos-sdk/issues/2573) [x/distribution] add accum invariance
 * [\#2556](https://github.com/cosmos/cosmos-sdk/issues/2556) [x/mock/simulation] Fix debugging output
 * [\#2396](https://github.com/cosmos/cosmos-sdk/issues/2396) [x/mock/simulation] Change parameters to get more slashes
 * [\#2617](https://github.com/cosmos/cosmos-sdk/issues/2617) [x/mock/simulation] Randomize all genesis parameters
 * [\#2669](https://github.com/cosmos/cosmos-sdk/issues/2669) [x/stake] Added invarant check to make sure validator's power aligns with its spot in the power store.
 * [\#1924](https://github.com/cosmos/cosmos-sdk/issues/1924) [x/mock/simulation] Use a transition matrix for block size
 * [\#2660](https://github.com/cosmos/cosmos-sdk/issues/2660) [x/mock/simulation] Staking transactions get tested far more frequently
 * [\#2610](https://github.com/cosmos/cosmos-sdk/issues/2610) [x/stake] Block redelegation to and from the same validator
 * [\#2652](https://github.com/cosmos/cosmos-sdk/issues/2652) [x/auth] Add benchmark for get and set account
 * [\#2685](https://github.com/cosmos/cosmos-sdk/issues/2685) [store] Add general merkle absence proof (also for empty substores)
 * [\#2708](https://github.com/cosmos/cosmos-sdk/issues/2708) [store] Disallow setting nil values

BUG FIXES

* Gaia
 * [\#2670](https://github.com/cosmos/cosmos-sdk/issues/2670) [x/stake] fixed incorrect `IterateBondedValidators` and split into two functions: `IterateBondedValidators` and `IterateLastBlockConsValidators`
 * [\#2691](https://github.com/cosmos/cosmos-sdk/issues/2691) Fix local testnet creation by using a single canonical genesis time
 * [\#2648](https://github.com/cosmos/cosmos-sdk/issues/2648) [gaiad] Fix `gaiad export` / `gaiad import` consistency, test in CI

* SDK
 * [\#2625](https://github.com/cosmos/cosmos-sdk/issues/2625) [x/gov] fix AppendTag function usage error
 * [\#2677](https://github.com/cosmos/cosmos-sdk/issues/2677) [x/stake, x/distribution] various staking/distribution fixes as found by the simulator
 * [\#2674](https://github.com/cosmos/cosmos-sdk/issues/2674) [types] Fix coin.IsLT() impl, coins.IsLT() impl, and renamed coins.Is\* to coins.IsAll\* (see [\#2686](https://github.com/cosmos/cosmos-sdk/issues/2686))
 * [\#2711](https://github.com/cosmos/cosmos-sdk/issues/2711) [x/stake] Add commission data to `MsgCreateValidator` signature bytes.
 * Temporarily disable insecure mode for Gaia Lite

## 0.25.0

*October 24th, 2018*

BREAKING CHANGES

* Gaia REST API (`gaiacli advanced rest-server`)
    * [x/stake] Validator.Owner renamed to Validator.Operator
    * [\#595](https://github.com/cosmos/cosmos-sdk/issues/595) Connections to the REST server are now secured using Transport Layer Security by default. The --insecure flag is provided to switch back to insecure HTTP.
    * [gaia-lite] [\#2258](https://github.com/cosmos/cosmos-sdk/issues/2258) Split `GET stake/delegators/{delegatorAddr}` into `GET stake/delegators/{delegatorAddr}/delegations`, `GET stake/delegators/{delegatorAddr}/unbonding_delegations` and `GET stake/delegators/{delegatorAddr}/redelegations`

* Gaia CLI  (`gaiacli`)
    * [x/stake] Validator.Owner renamed to Validator.Operator
    * [cli] unsafe_reset_all, show_validator, and show_node_id have been renamed to unsafe-reset-all, show-validator, and show-node-id
    * [cli] [\#1983](https://github.com/cosmos/cosmos-sdk/issues/1983) --print-response now defaults to true in commands that create and send a transaction
    * [cli] [\#1983](https://github.com/cosmos/cosmos-sdk/issues/1983) you can now pass --pubkey or --address to gaiacli keys show to return a plaintext representation of the key's address or public key for use with other commands
    * [cli] [\#2061](https://github.com/cosmos/cosmos-sdk/issues/2061) changed proposalID in governance REST endpoints to proposal-id
    * [cli] [\#2014](https://github.com/cosmos/cosmos-sdk/issues/2014) `gaiacli advanced` no longer exists - to access `ibc`, `rest-server`, and `validator-set` commands use `gaiacli ibc`, `gaiacli rest-server`, and `gaiacli tendermint`, respectively
    * [makefile] `get_vendor_deps` no longer updates lock file it just updates vendor directory. Use `update_vendor_deps` to update the lock file. [#2152](https://github.com/cosmos/cosmos-sdk/pull/2152)
    * [cli] [\#2221](https://github.com/cosmos/cosmos-sdk/issues/2221) All commands that
    utilize a validator's operator address must now use the new Bech32 prefix,
    `cosmosvaloper`.
    * [cli] [\#2190](https://github.com/cosmos/cosmos-sdk/issues/2190) `gaiacli init --gen-txs` is now `gaiacli init --with-txs` to reduce confusion
    * [cli] [\#2073](https://github.com/cosmos/cosmos-sdk/issues/2073) --from can now be either an address or a key name
    * [cli] [\#1184](https://github.com/cosmos/cosmos-sdk/issues/1184) Subcommands reorganisation, see [\#2390](https://github.com/cosmos/cosmos-sdk/pull/2390) for a comprehensive list of changes.
    * [cli] [\#2524](https://github.com/cosmos/cosmos-sdk/issues/2524) Add support offline mode to `gaiacli tx sign`. Lookups are not performed if the flag `--offline` is on.
    * [cli] [\#2570](https://github.com/cosmos/cosmos-sdk/pull/2570) Add commands to query deposits on proposals

* Gaia
    * Make the transient store key use a distinct store key. [#2013](https://github.com/cosmos/cosmos-sdk/pull/2013)
    * [x/stake] [\#1901](https://github.com/cosmos/cosmos-sdk/issues/1901) Validator type's Owner field renamed to Operator; Validator's GetOwner() renamed accordingly to comply with the SDK's Validator interface.
    * [docs] [#2001](https://github.com/cosmos/cosmos-sdk/pull/2001) Update slashing spec for slashing period
    * [x/stake, x/slashing] [#1305](https://github.com/cosmos/cosmos-sdk/issues/1305) - Rename "revoked" to "jailed"
    * [x/stake] [#1676] Revoked and jailed validators put into the unbonding state
    * [x/stake] [#1877] Redelegations/unbonding-delegation from unbonding validator have reduced time
    * [x/slashing] [\#1789](https://github.com/cosmos/cosmos-sdk/issues/1789) Slashing changes for Tendermint validator set offset (NextValSet)
    * [x/stake] [\#2040](https://github.com/cosmos/cosmos-sdk/issues/2040) Validator
    operator type has now changed to `sdk.ValAddress`
    * [x/stake] [\#2221](https://github.com/cosmos/cosmos-sdk/issues/2221) New
    Bech32 prefixes have been introduced for a validator's consensus address and
    public key: `cosmosvalcons` and `cosmosvalconspub` respectively. Also, existing Bech32 prefixes have been
    renamed for accounts and validator operators:
      * `cosmosaccaddr` / `cosmosaccpub` => `cosmos` / `cosmospub`
      * `cosmosvaladdr` / `cosmosvalpub` => `cosmosvaloper` / `cosmosvaloperpub`
    * [x/stake] [#1013] TendermintUpdates now uses transient store
    * [x/stake] [\#2435](https://github.com/cosmos/cosmos-sdk/issues/2435) Remove empty bytes from the ValidatorPowerRank store key
    * [x/gov] [\#2195](https://github.com/cosmos/cosmos-sdk/issues/2195) Governance uses BFT Time
    * [x/gov] [\#2256](https://github.com/cosmos/cosmos-sdk/issues/2256) Removed slashing for governance non-voting validators
    * [simulation] [\#2162](https://github.com/cosmos/cosmos-sdk/issues/2162) Added back correct supply invariants
    * [x/slashing] [\#2430](https://github.com/cosmos/cosmos-sdk/issues/2430) Simulate more slashes, check if validator is jailed before jailing
    * [x/stake] [\#2393](https://github.com/cosmos/cosmos-sdk/issues/2393) Removed `CompleteUnbonding` and `CompleteRedelegation` Msg types, and instead added unbonding/redelegation queues to endblocker
    * [x/mock/simulation] [\#2501](https://github.com/cosmos/cosmos-sdk/issues/2501) Simulate transactions & invariants for fee distribution, and fix bugs discovered in the process
      * [x/auth] Simulate random fee payments
      * [cmd/gaia/app] Simulate non-zero inflation
      * [x/stake] Call hooks correctly in several cases related to delegation/validator updates
      * [x/stake] Check full supply invariants, including yet-to-be-withdrawn fees
      * [x/stake] Remove no-longer-in-use store key
      * [x/slashing] Call hooks correctly when a validator is slashed
      * [x/slashing] Truncate withdrawals (unbonding, redelegation) and burn change
      * [x/mock/simulation] Ensure the simulation cannot set a proposer address of nil
      * [x/mock/simulation] Add more event logs on begin block / end block for clarity
      * [x/mock/simulation] Correctly set validator power in abci.RequestBeginBlock
      * [x/minting] Correctly call stake keeper to track inflated supply
      * [x/distribution] Sanity check for nonexistent rewards
      * [x/distribution] Truncate withdrawals and return change to the community pool
      * [x/distribution] Add sanity checks for incorrect accum / total accum relations
      * [x/distribution] Correctly calculate total power using Tendermint updates
      * [x/distribution] Simulate withdrawal transactions
      * [x/distribution] Fix a bug where the fee pool was not correctly tracked on WithdrawDelegatorRewardsAll
    * [x/stake] [\#1673](https://github.com/cosmos/cosmos-sdk/issues/1673) Validators are no longer deleted until they can no longer possibly be slashed
    * [\#1890](https://github.com/cosmos/cosmos-sdk/issues/1890) Start chain with initial state + sequence of transactions
      * [cli] Rename `gaiad init gentx` to `gaiad gentx`.
      * [cli] Add `--skip-genesis` flag to `gaiad init` to prevent `genesis.json` generation.
      * Drop `GenesisTx` in favor of a signed `StdTx` with only one `MsgCreateValidator` message.
      * [cli] Port `gaiad init` and `gaiad testnet` to work with `StdTx` genesis transactions.
      * [cli] Add `--moniker` flag to `gaiad init` to override moniker when generating `genesis.json` - i.e. it takes effect when running with the `--with-txs` flag, it is ignored otherwise.

* SDK
    * [core] [\#2219](https://github.com/cosmos/cosmos-sdk/issues/2219) Update to Tendermint 0.24.0
      * Validator set updates delayed by one block
      * BFT timestamp that can safely be used by applications
      * Fixed maximum block size enforcement
    * [core] [\#1807](https://github.com/cosmos/cosmos-sdk/issues/1807) Switch from use of rational to decimal
    * [types] [\#1901](https://github.com/cosmos/cosmos-sdk/issues/1901) Validator interface's GetOwner() renamed to GetOperator()
    * [x/slashing] [#2122](https://github.com/cosmos/cosmos-sdk/pull/2122) - Implement slashing period
    * [types] [\#2119](https://github.com/cosmos/cosmos-sdk/issues/2119) Parsed error messages and ABCI log errors to make     them more human readable.
    * [types] [\#2407](https://github.com/cosmos/cosmos-sdk/issues/2407) MulInt method added to big decimal in order to improve efficiency of slashing
    * [simulation] Rename TestAndRunTx to Operation [#2153](https://github.com/cosmos/cosmos-sdk/pull/2153)
    * [simulation] Remove log and testing.TB from Operation and Invariants, in favor of using errors [\#2282](https://github.com/cosmos/cosmos-sdk/issues/2282)
    * [simulation] Remove usage of keys and addrs in the types, in favor of simulation.Account [\#2384](https://github.com/cosmos/cosmos-sdk/issues/2384)
    * [tools] Removed gocyclo [#2211](https://github.com/cosmos/cosmos-sdk/issues/2211)
    * [baseapp] Remove `SetTxDecoder` in favor of requiring the decoder be set in baseapp initialization. [#1441](https://github.com/cosmos/cosmos-sdk/issues/1441)
    * [baseapp] [\#1921](https://github.com/cosmos/cosmos-sdk/issues/1921) Add minimumFees field to BaseApp.
    * [store] Change storeInfo within the root multistore to use tmhash instead of ripemd160 [\#2308](https://github.com/cosmos/cosmos-sdk/issues/2308)
    * [codec] [\#2324](https://github.com/cosmos/cosmos-sdk/issues/2324) All referrences to wire have been renamed to codec. Additionally, wire.NewCodec is now codec.New().
    * [types] [\#2343](https://github.com/cosmos/cosmos-sdk/issues/2343) Make sdk.Msg have a names field, to facilitate automatic tagging.
    * [baseapp] [\#2366](https://github.com/cosmos/cosmos-sdk/issues/2366) Automatically add action tags to all messages
    * [x/auth] [\#2377](https://github.com/cosmos/cosmos-sdk/issues/2377) auth.StdSignMsg -> txbuilder.StdSignMsg
    * [x/staking] [\#2244](https://github.com/cosmos/cosmos-sdk/issues/2244) staking now holds a consensus-address-index instead of a consensus-pubkey-index
    * [x/staking] [\#2236](https://github.com/cosmos/cosmos-sdk/issues/2236) more distribution hooks for distribution
    * [x/stake] [\#2394](https://github.com/cosmos/cosmos-sdk/issues/2394) Split up UpdateValidator into distinct state transitions applied only in EndBlock
    * [x/slashing] [\#2480](https://github.com/cosmos/cosmos-sdk/issues/2480) Fix signing info handling bugs & faulty slashing
    * [x/stake] [\#2412](https://github.com/cosmos/cosmos-sdk/issues/2412) Added an unbonding validator queue to EndBlock to automatically update validator.Status when finished Unbonding
    * [x/stake] [\#2500](https://github.com/cosmos/cosmos-sdk/issues/2500) Block conflicting redelegations until we add an index
    * [x/params] Global Paramstore refactored
    * [types] [\#2506](https://github.com/cosmos/cosmos-sdk/issues/2506) sdk.Dec MarshalJSON now marshals as a normal Decimal, with 10 digits of decimal precision
    * [x/stake] [\#2508](https://github.com/cosmos/cosmos-sdk/issues/2508) Utilize Tendermint power for validator power key
    * [x/stake] [\#2531](https://github.com/cosmos/cosmos-sdk/issues/2531) Remove all inflation logic
    * [x/mint] [\#2531](https://github.com/cosmos/cosmos-sdk/issues/2531) Add minting module and inflation logic
    * [x/auth] [\#2540](https://github.com/cosmos/cosmos-sdk/issues/2540) Rename `AccountMapper` to `AccountKeeper`.
    * [types] [\#2456](https://github.com/cosmos/cosmos-sdk/issues/2456) Renamed msg.Name() and msg.Type() to msg.Type() and msg.Route() respectively

* Tendermint
  * Update tendermint version from v0.23.0 to v0.25.0, notable changes
    * Mempool now won't build too large blocks, or too computationally expensive blocks
    * Maximum tx sizes and gas are now removed, and are implicitly the blocks maximums
    * ABCI validators no longer send the pubkey. The pubkey is only sent in validator updates
    * Validator set changes are now delayed by one block
    * Block header now includes the next validator sets hash
    * BFT time is implemented
    * Secp256k1 signature format has changed
    * There is now a threshold multisig format
    * See the [tendermint changelog](https://github.com/tendermint/tendermint/blob/master/CHANGELOG.md) for other changes.

FEATURES

* Gaia REST API (`gaiacli advanced rest-server`)
  * [gaia-lite] Endpoints to query staking pool and params
  * [gaia-lite] [\#2110](https://github.com/cosmos/cosmos-sdk/issues/2110) Add support for `simulate=true` requests query argument to endpoints that send txs to run simulations of transactions
  * [gaia-lite] [\#966](https://github.com/cosmos/cosmos-sdk/issues/966) Add support for `generate_only=true` query argument to generate offline unsigned transactions
  * [gaia-lite] [\#1953](https://github.com/cosmos/cosmos-sdk/issues/1953) Add /sign endpoint to sign transactions generated with `generate_only=true`.
  * [gaia-lite] [\#1954](https://github.com/cosmos/cosmos-sdk/issues/1954) Add /broadcast endpoint to broadcast transactions signed by the /sign endpoint.
  * [gaia-lite] [\#2113](https://github.com/cosmos/cosmos-sdk/issues/2113) Rename `/accounts/{address}/send` to `/bank/accounts/{address}/transfers`, rename `/accounts/{address}` to `/auth/accounts/{address}`, replace `proposal-id` with `proposalId` in all gov endpoints
  * [gaia-lite] [\#2478](https://github.com/cosmos/cosmos-sdk/issues/2478) Add query gov proposal's deposits endpoint
  * [gaia-lite] [\#2477](https://github.com/cosmos/cosmos-sdk/issues/2477) Add query validator's outgoing redelegations and unbonding delegations endpoints

* Gaia CLI  (`gaiacli`)
  * [cli] Cmds to query staking pool and params
  * [gov][cli] [\#2062](https://github.com/cosmos/cosmos-sdk/issues/2062) added `--proposal` flag to `submit-proposal` that allows a JSON file containing a proposal to be passed in
  * [\#2040](https://github.com/cosmos/cosmos-sdk/issues/2040) Add `--bech` to `gaiacli keys show` and respective REST endpoint to
  provide desired Bech32 prefix encoding
  * [cli] [\#2047](https://github.com/cosmos/cosmos-sdk/issues/2047) [\#2306](https://github.com/cosmos/cosmos-sdk/pull/2306) Passing --gas=simulate triggers a simulation of the tx before the actual execution.
  The gas estimate obtained via the simulation will be used as gas limit in the actual execution.
  * [cli] [\#2047](https://github.com/cosmos/cosmos-sdk/issues/2047) The --gas-adjustment flag can be used to adjust the estimate obtained via the simulation triggered by --gas=simulate.
  * [cli] [\#2110](https://github.com/cosmos/cosmos-sdk/issues/2110) Add --dry-run flag to perform a simulation of a transaction without broadcasting it. The --gas flag is ignored as gas would be automatically estimated.
  * [cli] [\#2204](https://github.com/cosmos/cosmos-sdk/issues/2204) Support generating and broadcasting messages with multiple signatures via command line:
    * [\#966](https://github.com/cosmos/cosmos-sdk/issues/966) Add --generate-only flag to build an unsigned transaction and write it to STDOUT.
    * [\#1953](https://github.com/cosmos/cosmos-sdk/issues/1953) New `sign` command to sign transactions generated with the --generate-only flag.
    * [\#1954](https://github.com/cosmos/cosmos-sdk/issues/1954) New `broadcast` command to broadcast transactions generated offline and signed with the `sign` command.
  * [cli] [\#2220](https://github.com/cosmos/cosmos-sdk/issues/2220) Add `gaiacli config` feature to interactively create CLI config files to reduce the number of required flags
  * [stake][cli] [\#1672](https://github.com/cosmos/cosmos-sdk/issues/1672) Introduced
  new commission flags for validator commands `create-validator` and `edit-validator`.
  * [stake][cli] [\#1890](https://github.com/cosmos/cosmos-sdk/issues/1890) Add `--genesis-format` flag to `gaiacli tx create-validator` to produce transactions in genesis-friendly format.
  * [cli][\#2554](https://github.com/cosmos/cosmos-sdk/issues/2554) Make `gaiacli keys show` multisig ready.

* Gaia
  * [cli] [\#2170](https://github.com/cosmos/cosmos-sdk/issues/2170) added ability to show the node's address via `gaiad tendermint show-address`
  * [simulation] [\#2313](https://github.com/cosmos/cosmos-sdk/issues/2313) Reworked `make test_sim_gaia_slow` to `make test_sim_gaia_full`, now simulates from multiple starting seeds in parallel
  * [cli] [\#1921] (https://github.com/cosmos/cosmos-sdk/issues/1921)
    * New configuration file `gaiad.toml` is now created to host Gaia-specific configuration.
    * New --minimum_fees/minimum_fees flag/config option to set a minimum fee.

* SDK
  * [querier] added custom querier functionality, so ABCI query requests can be handled by keepers
  * [simulation] [\#1924](https://github.com/cosmos/cosmos-sdk/issues/1924) allow operations to specify future operations
  * [simulation] [\#1924](https://github.com/cosmos/cosmos-sdk/issues/1924) Add benchmarking capabilities, with makefile commands "test_sim_gaia_benchmark, test_sim_gaia_profile"
  * [simulation] [\#2349](https://github.com/cosmos/cosmos-sdk/issues/2349) Add time-based future scheduled operations to simulator
  * [x/auth] [\#2376](https://github.com/cosmos/cosmos-sdk/issues/2376) Remove FeePayer() from StdTx
  * [x/stake] [\#1672](https://github.com/cosmos/cosmos-sdk/issues/1672) Implement
  basis for the validator commission model.
  * [x/auth] Support account removal in the account mapper.


IMPROVEMENTS
* [tools] Improved terraform and ansible scripts for infrastructure deployment
* [tools] Added ansible script to enable process core dumps

* Gaia REST API (`gaiacli advanced rest-server`)
    * [x/stake] [\#2000](https://github.com/cosmos/cosmos-sdk/issues/2000) Added tests for new staking endpoints
    * [gaia-lite] [\#2445](https://github.com/cosmos/cosmos-sdk/issues/2445) Standarized REST error responses
    * [gaia-lite] Added example to Swagger specification for /keys/seed.
    * [x/stake] Refactor REST utils

* Gaia CLI  (`gaiacli`)
    * [cli] [\#2060](https://github.com/cosmos/cosmos-sdk/issues/2060) removed `--select` from `block` command
    * [cli] [\#2128](https://github.com/cosmos/cosmos-sdk/issues/2128) fixed segfault when exporting directly after `gaiad init`
    * [cli] [\#1255](https://github.com/cosmos/cosmos-sdk/issues/1255) open KeyBase in read-only mode
     for query-purpose CLI commands
    * [docs] Added commands for querying governance deposits, votes and tally

* Gaia
    * [x/stake] [#2023](https://github.com/cosmos/cosmos-sdk/pull/2023) Terminate iteration loop in `UpdateBondedValidators` and `UpdateBondedValidatorsFull` when the first revoked validator is encountered and perform a sanity check.
    * [x/auth] Signature verification's gas cost now accounts for pubkey type. [#2046](https://github.com/tendermint/tendermint/pull/2046)
    * [x/stake] [x/slashing] Ensure delegation invariants to jailed validators [#1883](https://github.com/cosmos/cosmos-sdk/issues/1883).
    * [x/stake] Improve speed of GetValidator, which was shown to be a performance bottleneck. [#2046](https://github.com/tendermint/tendermint/pull/2200)
    * [x/stake] [\#2435](https://github.com/cosmos/cosmos-sdk/issues/2435) Improve memory efficiency of getting the various store keys
    * [genesis] [\#2229](https://github.com/cosmos/cosmos-sdk/issues/2229) Ensure that there are no duplicate accounts or validators in the genesis state.
    * [genesis] [\#2450](https://github.com/cosmos/cosmos-sdk/issues/2450) Validate staking genesis parameters.
    * Add SDK validation to `config.toml` (namely disabling `create_empty_blocks`) [\#1571](https://github.com/cosmos/cosmos-sdk/issues/1571)
    * [\#1941](https://github.com/cosmos/cosmos-sdk/issues/1941)(https://github.com/cosmos/cosmos-sdk/issues/1941) Version is now inferred via `git describe --tags`.
    * [x/distribution] [\#1671](https://github.com/cosmos/cosmos-sdk/issues/1671) add distribution types and tests

* SDK
    * [tools] Make get_vendor_deps deletes `.vendor-new` directories, in case scratch files are present.
    * [spec] Added simple piggy bank distribution spec
    * [cli] [\#1632](https://github.com/cosmos/cosmos-sdk/issues/1632) Add integration tests to ensure `basecoind init && basecoind` start sequences run successfully for both `democoin` and `basecoin` examples.
    * [store] Speedup IAVL iteration, and consequently everything that requires IAVL iteration. [#2143](https://github.com/cosmos/cosmos-sdk/issues/2143)
    * [store] [\#1952](https://github.com/cosmos/cosmos-sdk/issues/1952), [\#2281](https://github.com/cosmos/cosmos-sdk/issues/2281) Update IAVL dependency to v0.11.0
    * [simulation] Make timestamps randomized [#2153](https://github.com/cosmos/cosmos-sdk/pull/2153)
    * [simulation] Make logs not just pure strings, speeding it up by a large factor at greater block heights [\#2282](https://github.com/cosmos/cosmos-sdk/issues/2282)
    * [simulation] Add a concept of weighting the operations [\#2303](https://github.com/cosmos/cosmos-sdk/issues/2303)
    * [simulation] Logs get written to file if large, and also get printed on panics [\#2285](https://github.com/cosmos/cosmos-sdk/issues/2285)
    * [simulation] Bank simulations now makes testing auth configurable [\#2425](https://github.com/cosmos/cosmos-sdk/issues/2425)
    * [gaiad] [\#1992](https://github.com/cosmos/cosmos-sdk/issues/1992) Add optional flag to `gaiad testnet` to make config directory of daemon (default `gaiad`) and cli (default `gaiacli`) configurable
    * [x/stake] Add stake `Queriers` for Gaia-lite endpoints. This increases the staking endpoints performance by reusing the staking `keeper` logic for queries. [#2249](https://github.com/cosmos/cosmos-sdk/pull/2149)
    * [store] [\#2017](https://github.com/cosmos/cosmos-sdk/issues/2017) Refactor
    gas iterator gas consumption to only consume gas for iterator creation and `Next`
    calls which includes dynamic consumption of value length.
    * [types/decimal] [\#2378](https://github.com/cosmos/cosmos-sdk/issues/2378) - Added truncate functionality to decimal
    * [client] [\#1184](https://github.com/cosmos/cosmos-sdk/issues/1184) Remove unused `client/tx/sign.go`.
    * [tools] [\#2464](https://github.com/cosmos/cosmos-sdk/issues/2464) Lock binary dependencies to a specific version
    * #2573 [x/distribution] add accum invariance

BUG FIXES

* Gaia CLI  (`gaiacli`)
    * [cli] [\#1997](https://github.com/cosmos/cosmos-sdk/issues/1997) Handle panics gracefully when `gaiacli stake {delegation,unbond}` fail to unmarshal delegation.
    * [cli] [\#2265](https://github.com/cosmos/cosmos-sdk/issues/2265) Fix JSON formatting of the `gaiacli send` command.
    * [cli] [\#2547](https://github.com/cosmos/cosmos-sdk/issues/2547) Mark --to and --amount as required flags for `gaiacli tx send`.

* Gaia
  * [x/stake] Return correct Tendermint validator update set on `EndBlocker` by not
  including non previously bonded validators that have zero power. [#2189](https://github.com/cosmos/cosmos-sdk/issues/2189)
  * [docs] Fixed light client section links

* SDK
    * [\#1988](https://github.com/cosmos/cosmos-sdk/issues/1988) Make us compile on OpenBSD (disable ledger) [#1988] (https://github.com/cosmos/cosmos-sdk/issues/1988)
    * [\#2105](https://github.com/cosmos/cosmos-sdk/issues/2105) Fix DB Iterator leak, which may leak a go routine.
    * [ledger] [\#2064](https://github.com/cosmos/cosmos-sdk/issues/2064) Fix inability to sign and send transactions via the LCD by
    loading a Ledger device at runtime.
    * [\#2158](https://github.com/cosmos/cosmos-sdk/issues/2158) Fix non-deterministic ordering of validator iteration when slashing in `gov EndBlocker`
    * [simulation] [\#1924](https://github.com/cosmos/cosmos-sdk/issues/1924) Make simulation stop on SIGTERM
    * [\#2388](https://github.com/cosmos/cosmos-sdk/issues/2388) Remove dependency on deprecated tendermint/tmlibs repository.
    * [\#2416](https://github.com/cosmos/cosmos-sdk/issues/2416) Refactored `InitializeTestLCD` to properly include proposing validator in genesis state.
    * #2573 [x/distribution] accum invariance bugfix
    * #2573 [x/slashing] unbonding-delegation slashing invariance bugfix

## 0.24.2

*August 22nd, 2018*

BUG FIXES

* Tendermint
  - Fix unbounded consensus WAL growth

## 0.24.1

*August 21st, 2018*

BUG FIXES

* Gaia
  - [x/slashing] Evidence tracking now uses validator address instead of validator pubkey

## 0.24.0

*August 13th, 2018*

BREAKING CHANGES

* Gaia REST API (`gaiacli advanced rest-server`)
  - [x/stake] [\#1880](https://github.com/cosmos/cosmos-sdk/issues/1880) More REST-ful endpoints (large refactor)
  - [x/slashing] [\#1866](https://github.com/cosmos/cosmos-sdk/issues/1866) `/slashing/signing_info` takes cosmosvalpub instead of cosmosvaladdr
  - use time.Time instead of int64 for time. See Tendermint v0.23.0
  - Signatures are no longer Amino encoded with prefixes (just encoded as raw
    bytes) - see Tendermint v0.23.0

* Gaia CLI  (`gaiacli`)
  -  [x/stake] change `--keybase-sig` to `--identity`
  -  [x/stake] [\#1828](https://github.com/cosmos/cosmos-sdk/issues/1828) Force user to specify amount on create-validator command by removing default
  -  [x/gov] Change `--proposalID` to `--proposal-id`
  -  [x/stake, x/gov] [\#1606](https://github.com/cosmos/cosmos-sdk/issues/1606) Use `--from` instead of adhoc flags like `--address-validator`
        and `--proposer` to indicate the sender address.
  -  [\#1551](https://github.com/cosmos/cosmos-sdk/issues/1551) Remove `--name` completely
  -  Genesis/key creation (`gaiad init`) now supports user-provided key passwords

* Gaia
  - [x/stake] Inflation doesn't use rationals in calculation (performance boost)
  - [x/stake] Persist a map from `addr->pubkey` in the state since BeginBlock
    doesn't provide pubkeys.
  - [x/gov] [\#1781](https://github.com/cosmos/cosmos-sdk/issues/1781) Added tags sub-package, changed tags to use dash-case
  - [x/gov] [\#1688](https://github.com/cosmos/cosmos-sdk/issues/1688) Governance parameters are now stored in globalparams store
  - [x/gov] [\#1859](https://github.com/cosmos/cosmos-sdk/issues/1859) Slash validators who do not vote on a proposal
  - [x/gov] [\#1914](https://github.com/cosmos/cosmos-sdk/issues/1914) added TallyResult type that gets stored in Proposal after tallying is finished

* SDK
  - [baseapp] Msgs are no longer run on CheckTx, removed `ctx.IsCheckTx()`
  - [baseapp] NewBaseApp constructor takes sdk.TxDecoder as argument instead of wire.Codec
  - [types] sdk.NewCoin takes sdk.Int, sdk.NewInt64Coin takes int64
  - [x/auth] Default TxDecoder can be found in `x/auth` rather than baseapp
  - [client] [\#1551](https://github.com/cosmos/cosmos-sdk/issues/1551): Refactored `CoreContext` to `TxContext` and `QueryContext`
      - Removed all tx related fields and logic (building & signing) to separate
        structure `TxContext` in `x/auth/client/context`

* Tendermint
    - v0.22.5 -> See [Tendermint PR](https://github.com/tendermint/tendermint/pull/1966)
        - change all the cryptography imports.
    - v0.23.0 -> See
      [Changelog](https://github.com/tendermint/tendermint/blob/v0.23.0/CHANGELOG.md#0230)
      and [SDK PR](https://github.com/cosmos/cosmos-sdk/pull/1927)
        - BeginBlock no longer includes crypto.Pubkey
        - use time.Time instead of int64 for time.

FEATURES

* Gaia REST API (`gaiacli advanced rest-server`)
    - [x/gov] Can now query governance proposals by ProposalStatus

* Gaia CLI  (`gaiacli`)
    - [x/gov] added `query-proposals` command. Can filter by `depositer`, `voter`, and `status`
    - [x/stake] [\#2043](https://github.com/cosmos/cosmos-sdk/issues/2043) Added staking query cli cmds for unbonding-delegations and redelegations

* Gaia
  - [networks] Added ansible scripts to upgrade seed nodes on a network

* SDK
  - [x/mock/simulation] Randomized simulation framework
     - Modules specify invariants and operations, preferably in an x/[module]/simulation package
     - Modules can test random combinations of their own operations
     - Applications can integrate operations and invariants from modules together for an integrated simulation
     - Simulates Tendermint's algorithm for validator set updates
     - Simulates validator signing/downtime with a Markov chain, and occaisional double-signatures
     - Includes simulated operations & invariants for staking, slashing, governance, and bank modules
  - [store] [\#1481](https://github.com/cosmos/cosmos-sdk/issues/1481) Add transient store
  - [baseapp] Initialize validator set on ResponseInitChain
  - [baseapp] added BaseApp.Seal - ability to seal baseapp parameters once they've been set
  - [cosmos-sdk-cli] New `cosmos-sdk-cli` tool to quickly initialize a new
    SDK-based project
  - [scripts] added log output monitoring to DataDog using Ansible scripts

IMPROVEMENTS

* Gaia
  - [spec] [\#967](https://github.com/cosmos/cosmos-sdk/issues/967) Inflation and distribution specs drastically improved
  - [x/gov] [\#1773](https://github.com/cosmos/cosmos-sdk/issues/1773) Votes on a proposal can now be queried
  - [x/gov] Initial governance parameters can now be set in the genesis file
  - [x/stake] [\#1815](https://github.com/cosmos/cosmos-sdk/issues/1815) Sped up the processing of `EditValidator` txs.
  - [config] [\#1930](https://github.com/cosmos/cosmos-sdk/issues/1930) Transactions indexer indexes all tags by default.
  - [ci] [#2057](https://github.com/cosmos/cosmos-sdk/pull/2057) Run `make localnet-start` on every commit and ensure network reaches at least 10 blocks

* SDK
  - [baseapp] [\#1587](https://github.com/cosmos/cosmos-sdk/issues/1587) Allow any alphanumeric character in route
  - [baseapp] Allow any alphanumeric character in route
  - [tools] Remove `rm -rf vendor/` from `make get_vendor_deps`
  - [x/auth] Recover ErrorOutOfGas panic in order to set sdk.Result attributes correctly
  - [x/auth] [\#2376](https://github.com/cosmos/cosmos-sdk/issues/2376) No longer runs any signature in a multi-msg, if any account/sequence number is wrong.
  - [x/auth] [\#2376](https://github.com/cosmos/cosmos-sdk/issues/2376) No longer charge gas for subtracting fees
  - [x/bank] Unit tests are now table-driven
  - [tests] Add tests to example apps in docs
  - [tests] Fixes ansible scripts to work with AWS too
  - [tests] [\#1806](https://github.com/cosmos/cosmos-sdk/issues/1806) CLI tests are now behind the build flag 'cli_test', so go test works on a new repo

BUG FIXES

* Gaia CLI  (`gaiacli`)
  -  [\#1766](https://github.com/cosmos/cosmos-sdk/issues/1766) Fixes bad example for keybase identity
  -  [x/stake] [\#2021](https://github.com/cosmos/cosmos-sdk/issues/2021) Fixed repeated CLI commands in staking

* Gaia
  - [x/stake] [#2077](https://github.com/cosmos/cosmos-sdk/pull/2077) Fixed invalid cliff power comparison
  - [\#1804](https://github.com/cosmos/cosmos-sdk/issues/1804) Fixes gen-tx genesis generation logic temporarily until upstream updates
  - [\#1799](https://github.com/cosmos/cosmos-sdk/issues/1799) Fix `gaiad export`
  - [\#1839](https://github.com/cosmos/cosmos-sdk/issues/1839) Fixed bug where intra-tx counter wasn't set correctly for genesis validators
  - [x/stake] [\#1858](https://github.com/cosmos/cosmos-sdk/issues/1858) Fixed bug where the cliff validator was not updated correctly
  - [tests] [\#1675](https://github.com/cosmos/cosmos-sdk/issues/1675) Fix non-deterministic `test_cover`
  - [tests] [\#1551](https://github.com/cosmos/cosmos-sdk/issues/1551) Fixed invalid LCD test JSON payload in `doIBCTransfer`
  - [basecoin] Fixes coin transaction failure and account query [discussion](https://forum.cosmos.network/t/unmarshalbinarybare-expected-to-read-prefix-bytes-75fbfab8-since-it-is-registered-concrete-but-got-0a141dfa/664/6)
  - [x/gov] [\#1757](https://github.com/cosmos/cosmos-sdk/issues/1757) Fix VoteOption conversion to String
  * [x/stake] [#2083] Fix broken invariant of bonded validator power decrease

## 0.23.1

*July 27th, 2018*

BUG FIXES
  * [tendermint] Update to v0.22.8
    - [consensus, blockchain] Register the Evidence interface so it can be
      marshalled/unmarshalled by the blockchain and consensus reactors

## 0.23.0

*July 25th, 2018*

BREAKING CHANGES
* [x/stake] Fixed the period check for the inflation calculation

IMPROVEMENTS
* [cli] Improve error messages for all txs when the account doesn't exist
* [tendermint] Update to v0.22.6
    - Updates the crypto imports/API (#1966)
* [x/stake] Add revoked to human-readable validator

BUG FIXES
* [tendermint] Update to v0.22.6
    - Fixes some security vulnerabilities reported in the [Bug Bounty](https://hackerone.com/tendermint)
*  [\#1797](https://github.com/cosmos/cosmos-sdk/issues/1797) Fix off-by-one error in slashing for downtime
*  [\#1787](https://github.com/cosmos/cosmos-sdk/issues/1787) Fixed bug where Tally fails due to revoked/unbonding validator
*  [\#1666](https://github.com/cosmos/cosmos-sdk/issues/1666) Add intra-tx counter to the genesis validators

## 0.22.0

*July 16th, 2018*

BREAKING CHANGES
* [x/gov] Increase VotingPeriod, DepositPeriod, and MinDeposit

IMPROVEMENTS
* [gaiad] Default config updates:
    - `timeout_commit=5000` so blocks only made every 5s
    - `prof_listen_addr=localhost:6060` so profile server is on by default
    - `p2p.send_rate` and `p2p.recv_rate` increases 10x (~5MB/s)

BUG FIXES
* [server] Fix to actually overwrite default tendermint config

## 0.21.1

*July 14th, 2018*

BUG FIXES
* [build] Added Ledger build support via `LEDGER_ENABLED=true|false`
  * True by default except when cross-compiling

## 0.21.0

*July 13th, 2018*

BREAKING CHANGES
* [x/stake] Specify DelegatorAddress in MsgCreateValidator
* [x/stake] Remove the use of global shares in the pool
   * Remove the use of `PoolShares` type in `x/stake/validator` type - replace with `Status` `Tokens` fields
* [x/auth] NewAccountMapper takes a constructor instead of a prototype
* [keys] Keybase.Update function now takes in a function to get the newpass, rather than the password itself

FEATURES
* [baseapp] NewBaseApp now takes option functions as parameters

IMPROVEMENTS
* Updated docs folder to accommodate cosmos.network docs project
* [store] Added support for tracing multi-store operations via `--trace-store`
* [store] Pruning strategy configurable with pruning flag on gaiad start

BUG FIXES
* [\#1630](https://github.com/cosmos/cosmos-sdk/issues/1630) - redelegation nolonger removes tokens from the delegator liquid account
* [keys] [\#1629](https://github.com/cosmos/cosmos-sdk/issues/1629) - updating password no longer asks for a new password when the first entered password was incorrect
* [lcd] importing an account would create a random account
* [server] 'gaiad init' command family now writes provided name as the moniker in `config.toml`
* [build] Added Ledger build support via `LEDGER_ENABLED=true|false`
  * True by default except when cross-compiling

## 0.20.0

*July 10th, 2018*

BREAKING CHANGES
* msg.GetSignBytes() returns sorted JSON (by key)
* msg.GetSignBytes() field changes
    * `msg_bytes` -> `msgs`
    * `fee_bytes` -> `fee`
* Update Tendermint to v0.22.2
    * Default ports changed from 466xx to 266xx
    * Amino JSON uses type names instead of prefix bytes
    * ED25519 addresses are the first 20-bytes of the SHA256 of the raw 32-byte
      pubkey (Instead of RIPEMD160)
    * go-crypto, abci, tmlibs have been merged into Tendermint
      * The keys sub-module is now in the SDK
    * Various other fixes
* [auth] Signers of a transaction now only sign over their own account and sequence number
* [auth] Removed MsgChangePubKey
* [auth] Removed SetPubKey from account mapper
* [auth] AltBytes renamed to Memo, now a string, max 100 characters, costs a bit of gas
* [types] `GetMsg()` -> `GetMsgs()` as txs wrap many messages
* [types] Removed GetMemo from Tx (it is still on StdTx)
* [types] renamed rational.Evaluate to rational.Round{Int64, Int}
* [types] Renamed `sdk.Address` to `sdk.AccAddress`/`sdk.ValAddress`
* [types] `sdk.AccAddress`/`sdk.ValAddress` natively marshals to Bech32 in String, Sprintf (when used with `%s`), and MarshalJSON
* [keys] Keybase and Ledger support from go-crypto merged into the SDK in the `crypto` folder
* [cli] Rearranged commands under subcommands
* [x/slashing] Update slashing for unbonding period
  * Slash according to power at time of infraction instead of power at
    time of discovery
  * Iterate through unbonding delegations & redelegations which contributed
    to an infraction, slash them proportional to their stake at the time
  * Add REST endpoint to unrevoke a validator previously revoked for downtime
  * Add REST endpoint to retrieve liveness signing information for a validator
* [x/stake] Remove Tick and add EndBlocker
* [x/stake] most index keys nolonger hold a value - inputs are rearranged to form the desired key
* [x/stake] store-value for delegation, validator, ubd, and red do not hold duplicate information contained store-key
* [x/stake] Introduce concept of unbonding for delegations and validators
  * `gaiacli stake unbond` replaced with `gaiacli stake begin-unbonding`
  * Introduced:
    * `gaiacli stake complete-unbonding`
    * `gaiacli stake begin-redelegation`
    * `gaiacli stake complete-redelegation`
* [lcd] Switch key creation output to return bech32
* [lcd] Removed shorthand CLI flags (`a`, `c`, `n`, `o`)
* [gaiad] genesis transactions now use bech32 addresses / pubkeys
* [gov] VoteStatus renamed to ProposalStatus
* [gov] VoteOption, ProposalType, and ProposalStatus all marshal to string form in JSON

DEPRECATED
* [cli] Deprecated `--name` flag in commands that send txs, in favor of `--from`

FEATURES
* [x/gov] Implemented MVP
  * Supported proposal types: just binary (pass/fail) TextProposals for now
  * Proposals need deposits to be votable; deposits are burned if proposal fails
  * Delegators delegate votes to validator by default but can override (for their stake)
* [gaiacli] Ledger support added
  - You can now use a Ledger with `gaiacli --ledger` for all key-related commands
  - Ledger keys can be named and tracked locally in the key DB
* [gaiacli] You can now attach a simple text-only memo to any transaction, with the `--memo` flag
* [gaiacli] added the following flags for commands that post transactions to the chain:
  * async -- send the tx without waiting for a tendermint response
  * json  -- return the output in json format for increased readability
  * print-response -- return the tx response. (includes fields like gas cost)
* [lcd] Queried TXs now include the tx hash to identify each tx
* [mockapp] CompleteSetup() no longer takes a testing parameter
* [x/bank] Add benchmarks for signing and delivering a block with a single bank transaction
  * Run with `cd x/bank && go test --bench=.`
* [tools] make get_tools installs tendermint's linter, and gometalinter
* [tools] Switch gometalinter to the stable version
* [tools] Add the following linters
  * misspell
  * gofmt
  * go vet -composites=false
  * unconvert
  * ineffassign
  * errcheck
  * unparam
  * gocyclo
* [tools] Added `make format` command to automate fixing misspell and gofmt errors.
* [server] Default config now creates a profiler at port 6060, and increase p2p send/recv rates
* [types] Switches internal representation of Int/Uint/Rat to use pointers
* [types] Added MinInt and MinUint functions
* [gaiad] `unsafe_reset_all` now resets addrbook.json
* [democoin] add x/oracle, x/assoc
* [tests] created a randomized testing framework.
  - Currently bank has limited functionality in the framework
  - Auth has its invariants checked within the framework
* [tests] Add WaitForNextNBlocksTM helper method
* [keys] New keys now have 24 word recovery keys, for heightened security
- [keys] Add a temporary method for exporting the private key

IMPROVEMENTS
* [x/bank] Now uses go-wire codec instead of 'encoding/json'
* [x/auth] Now uses go-wire codec instead of 'encoding/json'
* revised use of endblock and beginblock
* [stake] module reorganized to include `types` and `keeper` package
* [stake] keeper always loads the store (instead passing around which doesn't really boost efficiency)
* [stake] edit-validator changes now can use the keyword [do-not-modify] to not modify unspecified `--flag` (aka won't set them to `""` value)
* [stake] offload more generic functionality from the handler into the keeper
* [stake] clearer staking logic
* [types] added common tag constants
* [keys] improve error message when deleting non-existent key
* [gaiacli] improve error messages on `send` and `account` commands
* added contributing guidelines
* [docs] Added commands for governance CLI on testnet README

BUG FIXES
* [x/slashing] [\#1510](https://github.com/cosmos/cosmos-sdk/issues/1510) Unrevoked validators cannot un-revoke themselves
* [x/stake] [\#1513](https://github.com/cosmos/cosmos-sdk/issues/1513) Validators slashed to zero power are unbonded and removed from the store
* [x/stake] [\#1567](https://github.com/cosmos/cosmos-sdk/issues/1567) Validators decreased in power but not unbonded are now updated in Tendermint
* [x/stake] error strings lower case
* [x/stake] pool loose tokens now accounts for unbonding and unbonding tokens not associated with any validator
* [x/stake] fix revoke bytes ordering (was putting revoked candidates at the top of the list)
* [x/stake] bond count was counting revoked validators as bonded, fixed
* [gaia] Added self delegation for validators in the genesis creation
* [lcd] tests now don't depend on raw json text
* Retry on HTTP request failure in CLI tests, add option to retry tests in Makefile
* Fixed bug where chain ID wasn't passed properly in x/bank REST handler, removed Viper hack from ante handler
* Fixed bug where `democli account` didn't decode the account data correctly
* [\#872](https://github.com/cosmos/cosmos-sdk/issues/872)  - recovery phrases no longer all end in `abandon`
* [\#887](https://github.com/cosmos/cosmos-sdk/issues/887)  - limit the size of rationals that can be passed in from user input
* [\#1052](https://github.com/cosmos/cosmos-sdk/issues/1052) - Make all now works
* [\#1258](https://github.com/cosmos/cosmos-sdk/issues/1258) - printing big.rat's can no longer overflow int64
* [\#1259](https://github.com/cosmos/cosmos-sdk/issues/1259) - fix bug where certain tests that could have a nil pointer in defer
* [\#1343](https://github.com/cosmos/cosmos-sdk/issues/1343) - fixed unnecessary parallelism in CI
* [\#1353](https://github.com/cosmos/cosmos-sdk/issues/1353) - CLI: Show pool shares fractions in human-readable format
* [\#1367](https://github.com/cosmos/cosmos-sdk/issues/1367) - set ChainID in InitChain
* [\#1461](https://github.com/cosmos/cosmos-sdk/issues/1461) - CLI tests now no longer reset your local environment data
* [\#1505](https://github.com/cosmos/cosmos-sdk/issues/1505) - `gaiacli stake validator` no longer panics if validator doesn't exist
* [\#1565](https://github.com/cosmos/cosmos-sdk/issues/1565) - fix cliff validator persisting when validator set shrinks from max
* [\#1287](https://github.com/cosmos/cosmos-sdk/issues/1287) - prevent zero power validators at genesis
* [x/stake] fix bug when unbonding/redelegating using `--shares-percent`
* [\#1010](https://github.com/cosmos/cosmos-sdk/issues/1010) - two validators can't bond with the same pubkey anymore


## 0.19.0

*June 13, 2018*

BREAKING CHANGES
* msg.GetSignBytes() now returns bech32-encoded addresses in all cases
* [lcd] REST end-points now include gas
* sdk.Coin now uses sdk.Int, a big.Int wrapper with 256bit range cap

FEATURES
* [x/auth] Added AccountNumbers to BaseAccount and StdTxs to allow for replay protection with account pruning
* [lcd] added an endpoint to query for the SDK version of the connected node

IMPROVEMENTS
* export command now writes current validator set for Tendermint
* [tests] Application module tests now use a mock application
* [gaiacli] Fix error message when account isn't found when running gaiacli account
* [lcd] refactored to eliminate use of global variables, and interdependent tests
* [tests] Added testnet command to gaiad
* [tests] Added localnet targets to Makefile
* [x/stake] More stake tests added to test ByPower index

FIXES
* Fixes consensus fault on testnet - see postmortem [here](https://github.com/cosmos/cosmos-sdk/issues/1197#issuecomment-396823021)
* [x/stake] bonded inflation removed, non-bonded inflation partially implemented
* [lcd] Switch to bech32 for addresses on all human readable inputs and outputs
* [lcd] fixed tx indexing/querying
* [cli] Added `--gas` flag to specify transaction gas limit
* [gaia] Registered slashing message handler
* [x/slashing] Set signInfo.StartHeight correctly for newly bonded validators

FEATURES
* [docs] Reorganize documentation
* [docs] Update staking spec, create WIP spec for slashing, and fees

## 0.18.0

*June 9, 2018*

BREAKING CHANGES

* [stake] candidate -> validator throughout (details in refactor comment)
* [stake] delegate-bond -> delegation throughout
* [stake] `gaiacli query validator` takes and argument instead of using the `--address-candidate` flag
* [stake] introduce `gaiacli query delegations`
* [stake] staking refactor
  * ValidatorsBonded store now take sorted pubKey-address instead of validator owner-address,
    is sorted like Tendermint by pk's address
  * store names more understandable
  * removed temporary ToKick store, just needs a local map!
  * removed distinction between candidates and validators
    * everything is now a validator
    * only validators with a status == bonded are actively validating/receiving rewards
  * Introduction of Unbonding fields, lowlevel logic throughout (not fully implemented with queue)
  * Introduction of PoolShares type within validators,
    replaces three rational fields (BondedShares, UnbondingShares, UnbondedShares
* [x/auth] move stuff specific to auth anteHandler to the auth module rather than the types folder. This includes:
  * StdTx (and its related stuff i.e. StdSignDoc, etc)
  * StdFee
  * StdSignature
  * Account interface
  * Related to this organization, I also:
* [x/auth] got rid of AccountMapper interface (in favor of the struct already in auth module)
* [x/auth] removed the FeeHandler function from the AnteHandler, Replaced with FeeKeeper
* [x/auth] Removed GetSignatures() from Tx interface (as different Tx styles might use something different than StdSignature)
* [store] Removed SubspaceIterator and ReverseSubspaceIterator from KVStore interface and replaced them with helper functions in /types
* [cli] rearranged commands under subcommands
* [stake] remove Tick and add EndBlocker
* Switch to bech32cosmos on all human readable inputs and outputs


FEATURES

* [x/auth] Added ability to change pubkey to auth module
* [baseapp] baseapp now has settable functions for filtering peers by address/port & public key
* [sdk] Gas consumption is now measured as transactions are executed
  * Transactions which run out of gas stop execution and revert state changes
  * A "simulate" query has been added to determine how much gas a transaction will need
  * Modules can include their own gas costs for execution of particular message types
* [stake] Seperation of fee distribution to a new module
* [stake] Creation of a validator/delegation generics in `/types`
* [stake] Helper Description of the store in x/stake/store.md
* [stake] removed use of caches in the stake keeper
* [stake] Added REST API
* [Makefile] Added terraform/ansible playbooks to easily create remote testnets on Digital Ocean


BUG FIXES

* [stake] staking delegator shares exchange rate now relative to equivalent-bonded-tokens the validator has instead of bonded tokens
  ^ this is important for unbonded validators in the power store!
* [cli] fixed cli-bash tests
* [ci] added cli-bash tests
* [basecoin] updated basecoin for stake and slashing
* [docs] fixed references to old cli commands
* [docs] Downgraded Swagger to v2 for downstream compatibility
* auto-sequencing transactions correctly
* query sequence via account store
* fixed duplicate pub_key in stake.Validator
* Auto-sequencing now works correctly
* [gaiacli] Fix error message when account isn't found when running gaiacli account


## 0.17.5

*June 5, 2018*

Update to Tendermint v0.19.9 (Fix evidence reactor, mempool deadlock, WAL panic,
memory leak)

## 0.17.4

*May 31, 2018*

Update to Tendermint v0.19.7 (WAL fixes and more)

## 0.17.3

*May 29, 2018*

Update to Tendermint v0.19.6 (fix fast-sync halt)

## 0.17.5

*June 5, 2018*

Update to Tendermint v0.19.9 (Fix evidence reactor, mempool deadlock, WAL panic,
memory leak)

## 0.17.4

*May 31, 2018*

Update to Tendermint v0.19.7 (WAL fixes and more)

## 0.17.3

*May 29, 2018*

Update to Tendermint v0.19.6 (fix fast-sync halt)

## 0.17.2

_May 20, 2018_

Update to Tendermint v0.19.5 (reduce WAL use, bound the mempool and some rpcs, improve logging)

## 0.17.1 (May 17, 2018)

Update to Tendermint v0.19.4 (fixes a consensus bug and improves logging)

## 0.17.0 (May 15, 2018)

BREAKING CHANGES

* [stake] MarshalJSON -> MarshalBinaryLengthPrefixed
* Queries against the store must be prefixed with the path "/store"

FEATURES

* [gaiacli] Support queries for candidates, delegator-bonds
* [gaiad] Added `gaiad export` command to export current state to JSON
* [x/bank] Tx tags with sender/recipient for indexing & later retrieval
* [x/stake] Tx tags with delegator/candidate for delegation & unbonding, and candidate info for declare candidate / edit validator

IMPROVEMENTS

* [gaiad] Update for Tendermint v0.19.3 (improve `/dump_consensus_state` and add
  `/consensus_state`)
* [spec/ibc] Added spec!
* [spec/stake] Cleanup structure, include details about slashing and
  auto-unbonding
* [spec/governance] Fixup some names and pseudocode
* NOTE: specs are still a work-in-progress ...

BUG FIXES

* Auto-sequencing now works correctly


## 0.16.0 (May 14th, 2018)

BREAKING CHANGES

* Move module REST/CLI packages to x/[module]/client/rest and x/[module]/client/cli
* Gaia simple-staking bond and unbond functions replaced
* [stake] Delegator bonds now store the height at which they were updated
* All module keepers now require a codespace, see basecoin or democoin for usage
* Many changes to names throughout
  * Type as a prefix naming convention applied (ex. BondMsg -> MsgBond)
  * Removed redundancy in names (ex. stake.StakeKeeper -> stake.Keeper)
* Removed SealedAccountMapper
* gaiad init now requires use of `--name` flag
* Removed Get from Msg interface
* types/rational now extends big.Rat

FEATURES:

* Gaia stake commands include, CreateValidator, EditValidator, Delegate, Unbond
* MountStoreWithDB without providing a custom store works.
* Repo is now lint compliant / GoMetaLinter with tendermint-lint integrated into CI
* Better key output, pubkey go-amino hex bytes now output by default
* gaiad init overhaul
  * Create genesis transactions with `gaiad init gen-tx`
  * New genesis account keys are automatically added to the client keybase (introduce `--client-home` flag)
  * Initialize with genesis txs using `--gen-txs` flag
* Context now has access to the application-configured logger
* Add (non-proof) subspace query helper functions
* Add more staking query functions: candidates, delegator-bonds

BUG FIXES

* Gaia now uses stake, ported from github.com/cosmos/gaia


## 0.15.1 (April 29, 2018)

IMPROVEMENTS:

* Update Tendermint to v0.19.1 (includes many rpc fixes)


## 0.15.0 (April 29, 2018)

NOTE: v0.15.0 is a large breaking change that updates the encoding scheme to use
[Amino](github.com/tendermint/go-amino).

For details on how this changes encoding for public keys and addresses,
see the [docs](https://github.com/tendermint/tendermint/blob/v0.19.1/docs/specification/new-spec/encoding.md#public-key-cryptography).

BREAKING CHANGES

* Remove go-wire, use go-amino
* [store] Add `SubspaceIterator` and `ReverseSubspaceIterator` to `KVStore` interface
* [basecoin] NewBasecoinApp takes a `dbm.DB` and uses namespaced DBs for substores

FEATURES:

* Add CacheContext
* Add auto sequencing to client
* Add FeeHandler to ante handler

BUG FIXES

* MountStoreWithDB without providing a custom store works.

## 0.14.1 (April 9, 2018)

BUG FIXES

* [gaiacli] Fix all commands (just a duplicate of basecli for now)

## 0.14.0 (April 9, 2018)

BREAKING CHANGES:

* [client/builder] Renamed to `client/core` and refactored to use a CoreContext
  struct
* [server] Refactor to improve useability and de-duplicate code
* [types] `Result.ToQuery -> Error.QueryResult`
* [makefile] `make build` and `make install` only build/install `gaiacli` and
  `gaiad`. Use `make build_examples` and `make install_examples` for
  `basecoind/basecli` and `democoind/democli`
* [staking] Various fixes/improvements

FEATURES:

* [democoin] Added Proof-of-Work module

BUG FIXES

* [client] Reuse Tendermint RPC client to avoid excessive open files
* [client] Fix setting log level
* [basecoin] Sort coins in genesis

## 0.13.1 (April 3, 2018)

BUG FIXES

* [x/ibc] Fix CLI and relay for IBC txs
* [x/stake] Various fixes/improvements

## 0.13.0 (April 2, 2018)

BREAKING CHANGES

* [basecoin] Remove cool/sketchy modules -> moved to new `democoin`
* [basecoin] NewBasecoinApp takes a `map[string]dbm.DB` as temporary measure
  to allow mounting multiple stores with their own DB until they can share one
* [x/staking] Renamed to `simplestake`
* [builder] Functions don't take `passphrase` as argument
* [server] GenAppParams returns generated seed and address
* [basecoind] `init` command outputs JSON of everything necessary for testnet
* [basecoind] `basecoin.db -> data/basecoin.db`
* [basecli] `data/keys.db -> keys/keys.db`

FEATURES

* [types] `Coin` supports direct arithmetic operations
* [basecoind] Add `show_validator` and `show_node_id` commands
* [x/stake] Initial merge of full staking module!
* [democoin] New example application to demo custom modules

IMPROVEMENTS

* [makefile] `make install`
* [testing] Use `/tmp` for directories so they don't get left in the repo

BUG FIXES

* [basecoin] Allow app to be restarted
* [makefile] Fix build on Windows
* [basecli] Get confirmation before overriding key with same name

## 0.12.0 (March 27 2018)

BREAKING CHANGES

* Revert to old go-wire for now
* glide -> godep
* [types] ErrBadNonce -> ErrInvalidSequence
* [types] Replace tx.GetFeePayer with FeePayer(tx) - returns the first signer
* [types] NewStdTx takes the Fee
* [types] ParseAccount -> AccountDecoder; ErrTxParse -> ErrTxDecoder
* [x/auth] AnteHandler deducts fees
* [x/bank] Move some errors to `types`
* [x/bank] Remove sequence and signature from Input

FEATURES

* [examples/basecoin] New cool module to demonstrate use of state and custom transactions
* [basecoind] `show_node_id` command
* [lcd] Implement the Light Client Daemon and endpoints
* [types/stdlib] Queue functionality
* [store] Subspace iterator on IAVLTree
* [types] StdSignDoc is the document that gets signed (chainid, msg, sequence, fee)
* [types] CodeInvalidPubKey
* [types] StdFee, and StdTx takes the StdFee
* [specs] Progression of MVPs for IBC
* [x/ibc] Initial shell of IBC functionality (no proofs)
* [x/simplestake] Simple staking module with bonding/unbonding

IMPROVEMENTS

* Lots more tests!
* [client/builder] Helpers for forming and signing transactions
* [types] sdk.Address
* [specs] Staking

BUG FIXES

* [x/auth] Fix setting pubkey on new account
* [x/auth] Require signatures to include the sequences
* [baseapp] Dont panic on nil handler
* [basecoin] Check for empty bytes in account and tx

## 0.11.0 (March 1, 2017)

BREAKING CHANGES

* [examples] dummy -> kvstore
* [examples] Remove gaia
* [examples/basecoin] MakeTxCodec -> MakeCodec
* [types] CommitMultiStore interface has new `GetCommitKVStore(key StoreKey) CommitKVStore` method

FEATURES

* [examples/basecoin] CLI for `basecli` and `basecoind` (!)
* [baseapp] router.AddRoute returns Router

IMPROVEMENTS

* [baseapp] Run msg handlers on CheckTx
* [docs] Add spec for REST API
* [all] More tests!

BUG FIXES

* [baseapp] Fix panic on app restart
* [baseapp] InitChain does not call Commit
* [basecoin] Remove IBCStore because mounting multiple stores is currently broken

## 0.10.0 (February 20, 2017)

BREAKING CHANGES

* [baseapp] NewBaseApp(logger, db)
* [baseapp] NewContext(isCheckTx, header)
* [x/bank] CoinMapper -> CoinKeeper

FEATURES

* [examples/gaia] Mock CLI !
* [baseapp] InitChainer, BeginBlocker, EndBlocker
* [baseapp] MountStoresIAVL

IMPROVEMENTS

* [docs] Various improvements.
* [basecoin] Much simpler :)

BUG FIXES

* [baseapp] initialize and reset msCheck and msDeliver properly

## 0.9.0 (February 13, 2017)

BREAKING CHANGES

* Massive refactor. Basecoin works. Still needs <3

## 0.8.1

* Updates for dependencies

## 0.8.0 (December 18, 2017)

* Updates for dependencies

## 0.7.1 (October 11, 2017)

IMPROVEMENTS:

* server/commands: GetInitCmd takes list of options

## 0.7.0 (October 11, 2017)

BREAKING CHANGES:

* Everything has changed, and it's all about to change again, so don't bother using it yet!

## 0.6.2 (July 27, 2017)

IMPROVEMENTS:

* auto-test all tutorials to detect breaking changes
* move deployment scripts from `/scripts` to `/publish` for clarity

BUG FIXES:

* `basecoin init` ensures the address in genesis.json is valid
* fix bug that certain addresses couldn't receive ibc packets

## 0.6.1 (June 28, 2017)

Make lots of small cli fixes that arose when people were using the tools for
the testnet.

IMPROVEMENTS:

* basecoin
  * `basecoin start` supports all flags that `tendermint node` does, such as
    `--rpc.laddr`, `--p2p.seeds`, and `--p2p.skip_upnp`
  * fully supports `--log_level` and `--trace` for logger configuration
  * merkleeyes no longers spams the logs... unless you want it
    * Example: `basecoin start --log_level="merkleeyes:info,state:info,*:error"`
    * Example: `basecoin start --log_level="merkleeyes:debug,state:info,*:error"`
* basecli
  * `basecli init` is more intelligent and only complains if there really was
    a connected chain, not just random files
  * support `localhost:46657` or `http://localhost:46657` format for nodes,
    not just `tcp://localhost:46657`
  * Add `--genesis` to init to specify chain-id and validator hash
    * Example: `basecli init --node=localhost:46657 --genesis=$HOME/.basecoin/genesis.json`
  * `basecli rpc` has a number of methods to easily accept tendermint rpc, and verifies what it can

BUG FIXES:

* basecli
  * `basecli query account` accepts hex account address with or without `0x`
    prefix
  * gives error message when running commands on an unitialized chain, rather
    than some unintelligable panic

## 0.6.0 (June 22, 2017)

Make the basecli command the only way to use client-side, to enforce best
security practices. Lots of enhancements to get it up to production quality.

BREAKING CHANGES:

* ./cmd/commands -> ./cmd/basecoin/commands
* basecli
  * `basecli proof state get` -> `basecli query key`
  * `basecli proof tx get` -> `basecli query tx`
  * `basecli proof state get --app=account` -> `basecli query account`
  * use `--chain-id` not `--chainid` for consistency
  * update to use `--trace` not `--debug` for stack traces on errors
  * complete overhaul on how tx and query subcommands are added. (see counter or trackomatron for examples)
  * no longer supports counter app (see new countercli)
* basecoin
  * `basecoin init` takes an argument, an address to allocate funds to in the genesis
  * removed key2.json
  * removed all client side functionality from it (use basecli now for proofs)
    * no tx subcommand
    * no query subcommand
    * no account (query) subcommand
    * a few other random ones...
  * enhanced relay subcommand
    * relay start did what relay used to do
    * relay init registers both chains on one another (to set it up so relay start just works)
* docs
  * removed `example-plugin`, put `counter` inside `docs/guide`
* app
  * Implements ABCI handshake by proxying merkleeyes.Info()

IMPROVEMENTS:

* `basecoin init` support `--chain-id`
* intergrates tendermint 0.10.0 (not the rc-2, but the real thing)
* commands return error code (1) on failure for easier script testing
* add `reset_all` to basecli, and never delete keys on `init`
* new shutil based unit tests, with better coverage of the cli actions
* just `make fresh` when things are getting stale ;)

BUG FIXES:

* app: no longer panics on missing app_options in genesis (thanks, anton)
* docs: updated all docs... again
* ibc: fix panic on getting BlockID from commit without 100% precommits (still a TODO)

## 0.5.2 (June 2, 2017)

BUG FIXES:

* fix parsing of the log level from Tendermint config (#97)

## 0.5.1 (May 30, 2017)

BUG FIXES:

* fix ibc demo app to use proper tendermint flags, 0.10.0-rc2 compatibility
* Make sure all cli uses new json.Marshal not wire.JSONBytes

## 0.5.0 (May 27, 2017)

BREAKING CHANGES:

* only those related to the tendermint 0.9 -> 0.10 upgrade

IMPROVEMENTS:

* basecoin cli
  * integrates tendermint 0.10.0 and unifies cli (init, unsafe_reset_all, ...)
  * integrate viper, all command line flags can also be defined in environmental variables or config.toml
* genesis file
  * you can define accounts with either address or pub_key
  * sorts coins for you, so no silent errors if not in alphabetical order
* [light-client](https://github.com/tendermint/light-client) integration
  * no longer must you trust the node you connect to, prove everything!
  * new [basecli command](./cmd/basecli/README.md)
  * integrated [key management](https://github.com/tendermint/go-crypto/blob/master/cmd/README.md), stored encrypted locally
  * tracks validator set changes and proves everything from one initial validator seed
  * `basecli proof state` gets complete proofs for any abci state
  * `basecli proof tx` gets complete proof where a tx was stored in the chain
  * `basecli proxy` exposes tendermint rpc, but only passes through results after doing complete verification

BUG FIXES:

* no more silently ignored error with invalid coin names (eg. "17.22foo coin" used to parse as "17 foo", not warning/error)

## 0.4.1 (April 26, 2017)

BUG FIXES:

* Fix bug in `basecoin unsafe_reset_X` where the `priv_validator.json` was not being reset

## 0.4.0 (April 21, 2017)

BREAKING CHANGES:

* CLI now uses Cobra, which forced changes to some of the flag names and orderings

IMPROVEMENTS:

* `basecoin init` doesn't generate error if already initialized
* Much more testing

## 0.3.1 (March 23, 2017)

IMPROVEMENTS:

* CLI returns exit code 1 and logs error before exiting

## 0.3.0 (March 23, 2017)

BREAKING CHANGES:

* Remove `--data` flag and use `BCHOME` to set the home directory (defaults to `~/.basecoin`)
* Remove `--in-proc` flag and start Tendermint in-process by default (expect Tendermint files in $BCHOME/tendermint).
  To start just the ABCI app/server, use `basecoin start --without-tendermint`.
* Consolidate genesis files so the Basecoin genesis is an object under `app_options` in Tendermint genesis. For instance:

```
{
  "app_hash": "",
  "chain_id": "foo_bar_chain",
  "genesis_time": "0001-01-01T00:00:00.000Z",
  "validators": [
    {
      "amount": 10,
      "name": "",
      "pub_key": [
	1,
	"7B90EA87E7DC0C7145C8C48C08992BE271C7234134343E8A8E8008E617DE7B30"
      ]
    }
  ],
  "app_options": {
    "accounts": [{
      "pub_key": {
        "type": "ed25519",
        "data": "6880db93598e283a67c4d88fc67a8858aa2de70f713fe94a5109e29c137100c2"
      },
      "coins": [
        {
          "denom": "blank",
          "amount": 12345
        },
        {
          "denom": "ETH",
          "amount": 654321
        }
      ]
    }],
    "plugin_options": ["plugin1/key1", "value1", "plugin1/key2", "value2"]
  }
}
```

Note the array of key-value pairs is now under `app_options.plugin_options` while the `app_options` themselves are well formed.
We also changed `chainID` to `chain_id` and consolidated to have just one of them.

FEATURES:

* Introduce `basecoin init` and `basecoin unsafe_reset_all`

## 0.2.0 (March 6, 2017)

BREAKING CHANGES:

* Update to ABCI v0.4.0 and Tendermint v0.9.0
* Coins are specified on the CLI as `Xcoin`, eg. `5gold`
* `Cost` is now `Fee`

FEATURES:

* CLI for sending transactions and querying the state,
  designed to be easily extensible as plugins are implemented
* Run Basecoin in-process with Tendermint
* Add `/account` path in Query
* IBC plugin for InterBlockchain Communication
* Demo script of IBC between two chains

IMPROVEMENTS:

* Use new Tendermint `/commit` endpoint for crafting IBC transactions
* More unit tests
* Use go-crypto S structs and go-data for more standard JSON
* Demo uses fewer sleeps

BUG FIXES:

* Various little fixes in coin arithmetic
* More commit validation in IBC
* Return results from transactions

## PreHistory

##### January 14-18, 2017

* Update to Tendermint v0.8.0
* Cleanup a bit and release blog post

##### September 22, 2016

* Basecoin compiles again<|MERGE_RESOLUTION|>--- conflicted
+++ resolved
@@ -25,10 +25,7 @@
   * [\#2019](https://github.com/cosmos/cosmos-sdk/issues/2019) Cap total number of signatures. Current per-transaction limit is 7, and if that is exceeded transaction is rejected.
   * [\#2801](https://github.com/cosmos/cosmos-sdk/pull/2801) Remove AppInit structure.
   * [\#2798](https://github.com/cosmos/cosmos-sdk/issues/2798) Governance API has miss-spelled English word in JSON response ('depositer' -> 'depositor')
-<<<<<<< HEAD
-=======
   * [\#2943](https://github.com/cosmos/cosmos-sdk/pull/2943) Transaction action tags equal the message type. Stake EndBlocker tags are included.
->>>>>>> 3d7a1dd3
 
 * Tendermint
   * Update to Tendermint 0.27.0
