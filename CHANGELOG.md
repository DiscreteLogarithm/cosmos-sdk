# Changelog

## 0.21.0

*TBD*

BREAKING CHANGES
* [x/stake] Specify DelegatorAddress in MsgCreateValidator
* [x/auth] NewAccountMapper takes a constructor instead of a prototype
* [keys] Keybase.Update function now takes in a function to get the newpass, rather than the password itself

FEATURES
* [baseapp] NewBaseApp now takes option functions as parameters

<<<<<<< HEAD
IMPROVEMENTS
* Updated docs folder to accommodate cosmos.network docs project
=======

BUG FIXES
* [keys] \#1629 - updating password no longer asks for a new password when the first entered password was incorrect
* [lcd] importing an account would create a random account
>>>>>>> 41dd0190

## 0.20.0

*July 10th, 2018*

BREAKING CHANGES
* msg.GetSignBytes() returns sorted JSON (by key)
* msg.GetSignBytes() field changes
    * `msg_bytes` -> `msgs`
    * `fee_bytes` -> `fee`
* Update Tendermint to v0.22.2
    * Default ports changed from 466xx to 266xx
    * Amino JSON uses type names instead of prefix bytes
    * ED25519 addresses are the first 20-bytes of the SHA256 of the raw 32-byte
      pubkey (Instead of RIPEMD160)
    * go-crypto, abci, tmlibs have been merged into Tendermint
      * The keys sub-module is now in the SDK
    * Various other fixes
* [auth] Signers of a transaction now only sign over their own account and sequence number
* [auth] Removed MsgChangePubKey
* [auth] Removed SetPubKey from account mapper
* [auth] AltBytes renamed to Memo, now a string, max 100 characters, costs a bit of gas
* [types] `GetMsg()` -> `GetMsgs()` as txs wrap many messages
* [types] Removed GetMemo from Tx (it is still on StdTx)
* [types] renamed rational.Evaluate to rational.Round{Int64, Int}
* [types] Renamed `sdk.Address` to `sdk.AccAddress`/`sdk.ValAddress`
* [types] `sdk.AccAddress`/`sdk.ValAddress` natively marshals to Bech32 in String, Sprintf (when used with `%s`), and MarshalJSON
* [keys] Keybase and Ledger support from go-crypto merged into the SDK in the `crypto` folder
* [cli] Rearranged commands under subcommands
* [x/slashing] Update slashing for unbonding period
  * Slash according to power at time of infraction instead of power at
    time of discovery
  * Iterate through unbonding delegations & redelegations which contributed
    to an infraction, slash them proportional to their stake at the time
  * Add REST endpoint to unrevoke a validator previously revoked for downtime
  * Add REST endpoint to retrieve liveness signing information for a validator
* [x/stake] Remove Tick and add EndBlocker
* [x/stake] most index keys nolonger hold a value - inputs are rearranged to form the desired key
* [x/stake] store-value for delegation, validator, ubd, and red do not hold duplicate information contained store-key
* [x/stake] Introduce concept of unbonding for delegations and validators
  * `gaiacli stake unbond` replaced with `gaiacli stake begin-unbonding`
  * Introduced:
    * `gaiacli stake complete-unbonding`
    * `gaiacli stake begin-redelegation`
    * `gaiacli stake complete-redelegation`
* [lcd] Switch key creation output to return bech32
* [lcd] Removed shorthand CLI flags (`a`, `c`, `n`, `o`)
* [gaiad] genesis transactions now use bech32 addresses / pubkeys
* [gov] VoteStatus renamed to ProposalStatus
* [gov] VoteOption, ProposalType, and ProposalStatus all marshal to string form in JSON

DEPRECATED
* [cli] Deprecated `--name` flag in commands that send txs, in favor of `--from`

FEATURES
* [x/gov] Implemented MVP
  * Supported proposal types: just binary (pass/fail) TextProposals for now
  * Proposals need deposits to be votable; deposits are burned if proposal fails
  * Delegators delegate votes to validator by default but can override (for their stake)
* [gaiacli] Ledger support added
  - You can now use a Ledger with `gaiacli --ledger` for all key-related commands
  - Ledger keys can be named and tracked locally in the key DB
* [gaiacli] You can now attach a simple text-only memo to any transaction, with the `--memo` flag
* [gaiacli] added the following flags for commands that post transactions to the chain:
  * async -- send the tx without waiting for a tendermint response
  * json  -- return the output in json format for increased readability
  * print-response -- return the tx response. (includes fields like gas cost)
* [lcd] Queried TXs now include the tx hash to identify each tx
* [mockapp] CompleteSetup() no longer takes a testing parameter
* [x/bank] Add benchmarks for signing and delivering a block with a single bank transaction
  * Run with `cd x/bank && go test --bench=.`
* [tools] make get_tools installs tendermint's linter, and gometalinter
* [tools] Switch gometalinter to the stable version
* [tools] Add the following linters
  * misspell
  * gofmt
  * go vet -composites=false
  * unconvert
  * ineffassign
  * errcheck
  * unparam
  * gocyclo
* [tools] Added `make format` command to automate fixing misspell and gofmt errors.
* [server] Default config now creates a profiler at port 6060, and increase p2p send/recv rates
* [types] Switches internal representation of Int/Uint/Rat to use pointers
* [types] Added MinInt and MinUint functions
* [gaiad] `unsafe_reset_all` now resets addrbook.json
* [democoin] add x/oracle, x/assoc
* [tests] created a randomized testing framework. 
  - Currently bank has limited functionality in the framework
  - Auth has its invariants checked within the framework
* [tests] Add WaitForNextNBlocksTM helper method
* [keys] New keys now have 24 word recovery keys, for heightened security

IMPROVEMENTS
* [x/bank] Now uses go-wire codec instead of 'encoding/json'
* [x/auth] Now uses go-wire codec instead of 'encoding/json'
* revised use of endblock and beginblock
* [stake] module reorganized to include `types` and `keeper` package
* [stake] keeper always loads the store (instead passing around which doesn't really boost efficiency)
* [stake] edit-validator changes now can use the keyword [do-not-modify] to not modify unspecified `--flag` (aka won't set them to `""` value)
* [stake] offload more generic functionality from the handler into the keeper
* [stake] clearer staking logic
* [types] added common tag constants
* [keys] improve error message when deleting non-existent key
* [gaiacli] improve error messages on `send` and `account` commands
* added contributing guidelines
* [docs] Added commands for governance CLI on testnet README

BUG FIXES
* [x/slashing] \#1510 Unrevoked validators cannot un-revoke themselves
* [x/stake] \#1513 Validators slashed to zero power are unbonded and removed from the store
* [x/stake] \#1567 Validators decreased in power but not unbonded are now updated in Tendermint
* [x/stake] error strings lower case
* [x/stake] pool loose tokens now accounts for unbonding and unbonding tokens not associated with any validator
* [x/stake] fix revoke bytes ordering (was putting revoked candidates at the top of the list)
* [x/stake] bond count was counting revoked validators as bonded, fixed
* [gaia] Added self delegation for validators in the genesis creation
* [lcd] tests now don't depend on raw json text
* Retry on HTTP request failure in CLI tests, add option to retry tests in Makefile
* Fixed bug where chain ID wasn't passed properly in x/bank REST handler, removed Viper hack from ante handler
* Fixed bug where `democli account` didn't decode the account data correctly
* \#872  - recovery phrases no longer all end in `abandon`
* \#887  - limit the size of rationals that can be passed in from user input
* \#1052 - Make all now works
* \#1258 - printing big.rat's can no longer overflow int64
* \#1259 - fix bug where certain tests that could have a nil pointer in defer
* \#1343 - fixed unnecessary parallelism in CI
* \#1353 - CLI: Show pool shares fractions in human-readable format
* \#1367 - set ChainID in InitChain
* \#1461 - CLI tests now no longer reset your local environment data
* \#1505 - `gaiacli stake validator` no longer panics if validator doesn't exist
* \#1565 - fix cliff validator persisting when validator set shrinks from max
* \#1287 - prevent zero power validators at genesis
* [x/stake] fix bug when unbonding/redelegating using `--shares-percent`
* \#1010 - two validators can't bond with the same pubkey anymore


## 0.19.0

*June 13, 2018*

BREAKING CHANGES
* msg.GetSignBytes() now returns bech32-encoded addresses in all cases
* [lcd] REST end-points now include gas
* sdk.Coin now uses sdk.Int, a big.Int wrapper with 256bit range cap

FEATURES
* [x/auth] Added AccountNumbers to BaseAccount and StdTxs to allow for replay protection with account pruning
* [lcd] added an endpoint to query for the SDK version of the connected node

IMPROVEMENTS
* export command now writes current validator set for Tendermint
* [tests] Application module tests now use a mock application
* [gaiacli] Fix error message when account isn't found when running gaiacli account
* [lcd] refactored to eliminate use of global variables, and interdependent tests
* [tests] Added testnet command to gaiad
* [tests] Added localnet targets to Makefile
* [x/stake] More stake tests added to test ByPower index

FIXES
* Fixes consensus fault on testnet - see postmortem [here](https://github.com/cosmos/cosmos-sdk/issues/1197#issuecomment-396823021)
* [x/stake] bonded inflation removed, non-bonded inflation partially implemented
* [lcd] Switch to bech32 for addresses on all human readable inputs and outputs
* [lcd] fixed tx indexing/querying
* [cli] Added `--gas` flag to specify transaction gas limit
* [gaia] Registered slashing message handler
* [x/slashing] Set signInfo.StartHeight correctly for newly bonded validators

FEATURES
* [docs] Reorganize documentation
* [docs] Update staking spec, create WIP spec for slashing, and fees

## 0.18.0

*June 9, 2018*

BREAKING CHANGES

* [stake] candidate -> validator throughout (details in refactor comment)
* [stake] delegate-bond -> delegation throughout
* [stake] `gaiacli query validator` takes and argument instead of using the `--address-candidate` flag
* [stake] introduce `gaiacli query delegations`
* [stake] staking refactor
  * ValidatorsBonded store now take sorted pubKey-address instead of validator owner-address,
    is sorted like Tendermint by pk's address
  * store names more understandable
  * removed temporary ToKick store, just needs a local map!
  * removed distinction between candidates and validators
    * everything is now a validator
    * only validators with a status == bonded are actively validating/receiving rewards
  * Introduction of Unbonding fields, lowlevel logic throughout (not fully implemented with queue)
  * Introduction of PoolShares type within validators,
    replaces three rational fields (BondedShares, UnbondingShares, UnbondedShares
* [x/auth] move stuff specific to auth anteHandler to the auth module rather than the types folder. This includes:
  * StdTx (and its related stuff i.e. StdSignDoc, etc)
  * StdFee
  * StdSignature
  * Account interface
  * Related to this organization, I also:
* [x/auth] got rid of AccountMapper interface (in favor of the struct already in auth module)
* [x/auth] removed the FeeHandler function from the AnteHandler, Replaced with FeeKeeper
* [x/auth] Removed GetSignatures() from Tx interface (as different Tx styles might use something different than StdSignature)
* [store] Removed SubspaceIterator and ReverseSubspaceIterator from KVStore interface and replaced them with helper functions in /types
* [cli] rearranged commands under subcommands
* [stake] remove Tick and add EndBlocker
* Switch to bech32cosmos on all human readable inputs and outputs


FEATURES

* [x/auth] Added ability to change pubkey to auth module
* [baseapp] baseapp now has settable functions for filtering peers by address/port & public key
* [sdk] Gas consumption is now measured as transactions are executed
  * Transactions which run out of gas stop execution and revert state changes
  * A "simulate" query has been added to determine how much gas a transaction will need
  * Modules can include their own gas costs for execution of particular message types
* [stake] Seperation of fee distribution to a new module
* [stake] Creation of a validator/delegation generics in `/types`
* [stake] Helper Description of the store in x/stake/store.md
* [stake] removed use of caches in the stake keeper
* [stake] Added REST API
* [Makefile] Added terraform/ansible playbooks to easily create remote testnets on Digital Ocean


BUG FIXES

* [stake] staking delegator shares exchange rate now relative to equivalent-bonded-tokens the validator has instead of bonded tokens
  ^ this is important for unbonded validators in the power store!
* [cli] fixed cli-bash tests
* [ci] added cli-bash tests
* [basecoin] updated basecoin for stake and slashing
* [docs] fixed references to old cli commands
* [docs] Downgraded Swagger to v2 for downstream compatibility
* auto-sequencing transactions correctly
* query sequence via account store
* fixed duplicate pub_key in stake.Validator
* Auto-sequencing now works correctly
* [gaiacli] Fix error message when account isn't found when running gaiacli account


## 0.17.5

*June 5, 2018*

Update to Tendermint v0.19.9 (Fix evidence reactor, mempool deadlock, WAL panic,
memory leak)

## 0.17.4

*May 31, 2018*

Update to Tendermint v0.19.7 (WAL fixes and more)

## 0.17.3

*May 29, 2018*

Update to Tendermint v0.19.6 (fix fast-sync halt)

## 0.17.5

*June 5, 2018*

Update to Tendermint v0.19.9 (Fix evidence reactor, mempool deadlock, WAL panic,
memory leak)

## 0.17.4

*May 31, 2018*

Update to Tendermint v0.19.7 (WAL fixes and more)

## 0.17.3

*May 29, 2018*

Update to Tendermint v0.19.6 (fix fast-sync halt)

## 0.17.2

_May 20, 2018_

Update to Tendermint v0.19.5 (reduce WAL use, bound the mempool and some rpcs, improve logging)

## 0.17.1 (May 17, 2018)

Update to Tendermint v0.19.4 (fixes a consensus bug and improves logging)

## 0.17.0 (May 15, 2018)

BREAKING CHANGES

* [stake] MarshalJSON -> MarshalBinary
* Queries against the store must be prefixed with the path "/store"

FEATURES

* [gaiacli] Support queries for candidates, delegator-bonds
* [gaiad] Added `gaiad export` command to export current state to JSON
* [x/bank] Tx tags with sender/recipient for indexing & later retrieval
* [x/stake] Tx tags with delegator/candidate for delegation & unbonding, and candidate info for declare candidate / edit validator

IMPROVEMENTS

* [gaiad] Update for Tendermint v0.19.3 (improve `/dump_consensus_state` and add
  `/consensus_state`)
* [spec/ibc] Added spec!
* [spec/stake] Cleanup structure, include details about slashing and
  auto-unbonding
* [spec/governance] Fixup some names and pseudocode
* NOTE: specs are still a work-in-progress ...

BUG FIXES

* Auto-sequencing now works correctly


## 0.16.0 (May 14th, 2018)

BREAKING CHANGES

* Move module REST/CLI packages to x/[module]/client/rest and x/[module]/client/cli
* Gaia simple-staking bond and unbond functions replaced
* [stake] Delegator bonds now store the height at which they were updated
* All module keepers now require a codespace, see basecoin or democoin for usage
* Many changes to names throughout
  * Type as a prefix naming convention applied (ex. BondMsg -> MsgBond)
  * Removed redundancy in names (ex. stake.StakeKeeper -> stake.Keeper)
* Removed SealedAccountMapper
* gaiad init now requires use of `--name` flag
* Removed Get from Msg interface
* types/rational now extends big.Rat

FEATURES:

* Gaia stake commands include, CreateValidator, EditValidator, Delegate, Unbond
* MountStoreWithDB without providing a custom store works.
* Repo is now lint compliant / GoMetaLinter with tendermint-lint integrated into CI
* Better key output, pubkey go-amino hex bytes now output by default
* gaiad init overhaul
  * Create genesis transactions with `gaiad init gen-tx`
  * New genesis account keys are automatically added to the client keybase (introduce `--client-home` flag)
  * Initialize with genesis txs using `--gen-txs` flag
* Context now has access to the application-configured logger
* Add (non-proof) subspace query helper functions
* Add more staking query functions: candidates, delegator-bonds

BUG FIXES

* Gaia now uses stake, ported from github.com/cosmos/gaia


## 0.15.1 (April 29, 2018)

IMPROVEMENTS:

* Update Tendermint to v0.19.1 (includes many rpc fixes)


## 0.15.0 (April 29, 2018)

NOTE: v0.15.0 is a large breaking change that updates the encoding scheme to use
[Amino](github.com/tendermint/go-amino).

For details on how this changes encoding for public keys and addresses,
see the [docs](https://github.com/tendermint/tendermint/blob/v0.19.1/docs/specification/new-spec/encoding.md#public-key-cryptography).

BREAKING CHANGES

* Remove go-wire, use go-amino
* [store] Add `SubspaceIterator` and `ReverseSubspaceIterator` to `KVStore` interface
* [basecoin] NewBasecoinApp takes a `dbm.DB` and uses namespaced DBs for substores

FEATURES:

* Add CacheContext
* Add auto sequencing to client
* Add FeeHandler to ante handler

BUG FIXES

* MountStoreWithDB without providing a custom store works.

## 0.14.1 (April 9, 2018)

BUG FIXES

* [gaiacli] Fix all commands (just a duplicate of basecli for now)

## 0.14.0 (April 9, 2018)

BREAKING CHANGES:

* [client/builder] Renamed to `client/core` and refactored to use a CoreContext
  struct
* [server] Refactor to improve useability and de-duplicate code
* [types] `Result.ToQuery -> Error.QueryResult`
* [makefile] `make build` and `make install` only build/install `gaiacli` and
  `gaiad`. Use `make build_examples` and `make install_examples` for
  `basecoind/basecli` and `democoind/democli`
* [staking] Various fixes/improvements

FEATURES:

* [democoin] Added Proof-of-Work module

BUG FIXES

* [client] Reuse Tendermint RPC client to avoid excessive open files
* [client] Fix setting log level
* [basecoin] Sort coins in genesis

## 0.13.1 (April 3, 2018)

BUG FIXES

* [x/ibc] Fix CLI and relay for IBC txs
* [x/stake] Various fixes/improvements

## 0.13.0 (April 2, 2018)

BREAKING CHANGES

* [basecoin] Remove cool/sketchy modules -> moved to new `democoin`
* [basecoin] NewBasecoinApp takes a `map[string]dbm.DB` as temporary measure
  to allow mounting multiple stores with their own DB until they can share one
* [x/staking] Renamed to `simplestake`
* [builder] Functions don't take `passphrase` as argument
* [server] GenAppParams returns generated seed and address
* [basecoind] `init` command outputs JSON of everything necessary for testnet
* [basecoind] `basecoin.db -> data/basecoin.db`
* [basecli] `data/keys.db -> keys/keys.db`

FEATURES

* [types] `Coin` supports direct arithmetic operations
* [basecoind] Add `show_validator` and `show_node_id` commands
* [x/stake] Initial merge of full staking module!
* [democoin] New example application to demo custom modules

IMPROVEMENTS

* [makefile] `make install`
* [testing] Use `/tmp` for directories so they don't get left in the repo

BUG FIXES

* [basecoin] Allow app to be restarted
* [makefile] Fix build on Windows
* [basecli] Get confirmation before overriding key with same name

## 0.12.0 (March 27 2018)

BREAKING CHANGES

* Revert to old go-wire for now
* glide -> godep
* [types] ErrBadNonce -> ErrInvalidSequence
* [types] Replace tx.GetFeePayer with FeePayer(tx) - returns the first signer
* [types] NewStdTx takes the Fee
* [types] ParseAccount -> AccountDecoder; ErrTxParse -> ErrTxDecoder
* [x/auth] AnteHandler deducts fees
* [x/bank] Move some errors to `types`
* [x/bank] Remove sequence and signature from Input

FEATURES

* [examples/basecoin] New cool module to demonstrate use of state and custom transactions
* [basecoind] `show_node_id` command
* [lcd] Implement the Light Client Daemon and endpoints
* [types/stdlib] Queue functionality
* [store] Subspace iterator on IAVLTree
* [types] StdSignDoc is the document that gets signed (chainid, msg, sequence, fee)
* [types] CodeInvalidPubKey
* [types] StdFee, and StdTx takes the StdFee
* [specs] Progression of MVPs for IBC
* [x/ibc] Initial shell of IBC functionality (no proofs)
* [x/simplestake] Simple staking module with bonding/unbonding

IMPROVEMENTS

* Lots more tests!
* [client/builder] Helpers for forming and signing transactions
* [types] sdk.Address
* [specs] Staking

BUG FIXES

* [x/auth] Fix setting pubkey on new account
* [x/auth] Require signatures to include the sequences
* [baseapp] Dont panic on nil handler
* [basecoin] Check for empty bytes in account and tx

## 0.11.0 (March 1, 2017)

BREAKING CHANGES

* [examples] dummy -> kvstore
* [examples] Remove gaia
* [examples/basecoin] MakeTxCodec -> MakeCodec
* [types] CommitMultiStore interface has new `GetCommitKVStore(key StoreKey) CommitKVStore` method

FEATURES

* [examples/basecoin] CLI for `basecli` and `basecoind` (!)
* [baseapp] router.AddRoute returns Router

IMPROVEMENTS

* [baseapp] Run msg handlers on CheckTx
* [docs] Add spec for REST API
* [all] More tests!

BUG FIXES

* [baseapp] Fix panic on app restart
* [baseapp] InitChain does not call Commit
* [basecoin] Remove IBCStore because mounting multiple stores is currently broken

## 0.10.0 (February 20, 2017)

BREAKING CHANGES

* [baseapp] NewBaseApp(logger, db)
* [baseapp] NewContext(isCheckTx, header)
* [x/bank] CoinMapper -> CoinKeeper

FEATURES

* [examples/gaia] Mock CLI !
* [baseapp] InitChainer, BeginBlocker, EndBlocker
* [baseapp] MountStoresIAVL

IMPROVEMENTS

* [docs] Various improvements.
* [basecoin] Much simpler :)

BUG FIXES

* [baseapp] initialize and reset msCheck and msDeliver properly

## 0.9.0 (February 13, 2017)

BREAKING CHANGES

* Massive refactor. Basecoin works. Still needs <3

## 0.8.1

* Updates for dependencies

## 0.8.0 (December 18, 2017)

* Updates for dependencies

## 0.7.1 (October 11, 2017)

IMPROVEMENTS:

* server/commands: GetInitCmd takes list of options

## 0.7.0 (October 11, 2017)

BREAKING CHANGES:

* Everything has changed, and it's all about to change again, so don't bother using it yet!

## 0.6.2 (July 27, 2017)

IMPROVEMENTS:

* auto-test all tutorials to detect breaking changes
* move deployment scripts from `/scripts` to `/publish` for clarity

BUG FIXES:

* `basecoin init` ensures the address in genesis.json is valid
* fix bug that certain addresses couldn't receive ibc packets

## 0.6.1 (June 28, 2017)

Make lots of small cli fixes that arose when people were using the tools for
the testnet.

IMPROVEMENTS:

* basecoin
  * `basecoin start` supports all flags that `tendermint node` does, such as
    `--rpc.laddr`, `--p2p.seeds`, and `--p2p.skip_upnp`
  * fully supports `--log_level` and `--trace` for logger configuration
  * merkleeyes no longers spams the logs... unless you want it
    * Example: `basecoin start --log_level="merkleeyes:info,state:info,*:error"`
    * Example: `basecoin start --log_level="merkleeyes:debug,state:info,*:error"`
* basecli
  * `basecli init` is more intelligent and only complains if there really was
    a connected chain, not just random files
  * support `localhost:46657` or `http://localhost:46657` format for nodes,
    not just `tcp://localhost:46657`
  * Add `--genesis` to init to specify chain-id and validator hash
    * Example: `basecli init --node=localhost:46657 --genesis=$HOME/.basecoin/genesis.json`
  * `basecli rpc` has a number of methods to easily accept tendermint rpc, and verifies what it can

BUG FIXES:

* basecli
  * `basecli query account` accepts hex account address with or without `0x`
    prefix
  * gives error message when running commands on an unitialized chain, rather
    than some unintelligable panic

## 0.6.0 (June 22, 2017)

Make the basecli command the only way to use client-side, to enforce best
security practices. Lots of enhancements to get it up to production quality.

BREAKING CHANGES:

* ./cmd/commands -> ./cmd/basecoin/commands
* basecli
  * `basecli proof state get` -> `basecli query key`
  * `basecli proof tx get` -> `basecli query tx`
  * `basecli proof state get --app=account` -> `basecli query account`
  * use `--chain-id` not `--chainid` for consistency
  * update to use `--trace` not `--debug` for stack traces on errors
  * complete overhaul on how tx and query subcommands are added. (see counter or trackomatron for examples)
  * no longer supports counter app (see new countercli)
* basecoin
  * `basecoin init` takes an argument, an address to allocate funds to in the genesis
  * removed key2.json
  * removed all client side functionality from it (use basecli now for proofs)
    * no tx subcommand
    * no query subcommand
    * no account (query) subcommand
    * a few other random ones...
  * enhanced relay subcommand
    * relay start did what relay used to do
    * relay init registers both chains on one another (to set it up so relay start just works)
* docs
  * removed `example-plugin`, put `counter` inside `docs/guide`
* app
  * Implements ABCI handshake by proxying merkleeyes.Info()

IMPROVEMENTS:

* `basecoin init` support `--chain-id`
* intergrates tendermint 0.10.0 (not the rc-2, but the real thing)
* commands return error code (1) on failure for easier script testing
* add `reset_all` to basecli, and never delete keys on `init`
* new shutil based unit tests, with better coverage of the cli actions
* just `make fresh` when things are getting stale ;)

BUG FIXES:

* app: no longer panics on missing app_options in genesis (thanks, anton)
* docs: updated all docs... again
* ibc: fix panic on getting BlockID from commit without 100% precommits (still a TODO)

## 0.5.2 (June 2, 2017)

BUG FIXES:

* fix parsing of the log level from Tendermint config (#97)

## 0.5.1 (May 30, 2017)

BUG FIXES:

* fix ibc demo app to use proper tendermint flags, 0.10.0-rc2 compatibility
* Make sure all cli uses new json.Marshal not wire.JSONBytes

## 0.5.0 (May 27, 2017)

BREAKING CHANGES:

* only those related to the tendermint 0.9 -> 0.10 upgrade

IMPROVEMENTS:

* basecoin cli
  * integrates tendermint 0.10.0 and unifies cli (init, unsafe_reset_all, ...)
  * integrate viper, all command line flags can also be defined in environmental variables or config.toml
* genesis file
  * you can define accounts with either address or pub_key
  * sorts coins for you, so no silent errors if not in alphabetical order
* [light-client](https://github.com/tendermint/light-client) integration
  * no longer must you trust the node you connect to, prove everything!
  * new [basecli command](./cmd/basecli/README.md)
  * integrated [key management](https://github.com/tendermint/go-crypto/blob/master/cmd/README.md), stored encrypted locally
  * tracks validator set changes and proves everything from one initial validator seed
  * `basecli proof state` gets complete proofs for any abci state
  * `basecli proof tx` gets complete proof where a tx was stored in the chain
  * `basecli proxy` exposes tendermint rpc, but only passes through results after doing complete verification

BUG FIXES:

* no more silently ignored error with invalid coin names (eg. "17.22foo coin" used to parse as "17 foo", not warning/error)

## 0.4.1 (April 26, 2017)

BUG FIXES:

* Fix bug in `basecoin unsafe_reset_X` where the `priv_validator.json` was not being reset

## 0.4.0 (April 21, 2017)

BREAKING CHANGES:

* CLI now uses Cobra, which forced changes to some of the flag names and orderings

IMPROVEMENTS:

* `basecoin init` doesn't generate error if already initialized
* Much more testing

## 0.3.1 (March 23, 2017)

IMPROVEMENTS:

* CLI returns exit code 1 and logs error before exiting

## 0.3.0 (March 23, 2017)

BREAKING CHANGES:

* Remove `--data` flag and use `BCHOME` to set the home directory (defaults to `~/.basecoin`)
* Remove `--in-proc` flag and start Tendermint in-process by default (expect Tendermint files in $BCHOME/tendermint).
  To start just the ABCI app/server, use `basecoin start --without-tendermint`.
* Consolidate genesis files so the Basecoin genesis is an object under `app_options` in Tendermint genesis. For instance:

```
{
  "app_hash": "",
  "chain_id": "foo_bar_chain",
  "genesis_time": "0001-01-01T00:00:00.000Z",
  "validators": [
    {
      "amount": 10,
      "name": "",
      "pub_key": [
	1,
	"7B90EA87E7DC0C7145C8C48C08992BE271C7234134343E8A8E8008E617DE7B30"
      ]
    }
  ],
  "app_options": {
    "accounts": [{
      "pub_key": {
        "type": "ed25519",
        "data": "6880db93598e283a67c4d88fc67a8858aa2de70f713fe94a5109e29c137100c2"
      },
      "coins": [
        {
          "denom": "blank",
          "amount": 12345
        },
        {
          "denom": "ETH",
          "amount": 654321
        }
      ]
    }],
    "plugin_options": ["plugin1/key1", "value1", "plugin1/key2", "value2"]
  }
}
```

Note the array of key-value pairs is now under `app_options.plugin_options` while the `app_options` themselves are well formed.
We also changed `chainID` to `chain_id` and consolidated to have just one of them.

FEATURES:

* Introduce `basecoin init` and `basecoin unsafe_reset_all`

## 0.2.0 (March 6, 2017)

BREAKING CHANGES:

* Update to ABCI v0.4.0 and Tendermint v0.9.0
* Coins are specified on the CLI as `Xcoin`, eg. `5gold`
* `Cost` is now `Fee`

FEATURES:

* CLI for sending transactions and querying the state,
  designed to be easily extensible as plugins are implemented
* Run Basecoin in-process with Tendermint
* Add `/account` path in Query
* IBC plugin for InterBlockchain Communication
* Demo script of IBC between two chains

IMPROVEMENTS:

* Use new Tendermint `/commit` endpoint for crafting IBC transactions
* More unit tests
* Use go-crypto S structs and go-data for more standard JSON
* Demo uses fewer sleeps

BUG FIXES:

* Various little fixes in coin arithmetic
* More commit validation in IBC
* Return results from transactions

## PreHistory

##### January 14-18, 2017

* Update to Tendermint v0.8.0
* Cleanup a bit and release blog post

##### September 22, 2016

* Basecoin compiles again<|MERGE_RESOLUTION|>--- conflicted
+++ resolved
@@ -12,15 +12,12 @@
 FEATURES
 * [baseapp] NewBaseApp now takes option functions as parameters
 
-<<<<<<< HEAD
 IMPROVEMENTS
 * Updated docs folder to accommodate cosmos.network docs project
-=======
 
 BUG FIXES
 * [keys] \#1629 - updating password no longer asks for a new password when the first entered password was incorrect
 * [lcd] importing an account would create a random account
->>>>>>> 41dd0190
 
 ## 0.20.0
 
