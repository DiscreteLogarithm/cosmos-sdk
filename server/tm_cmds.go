package server

// DONTCOVER

import (
	"fmt"
	"github.com/cosmos/cosmos-sdk/codec/legacy_global"

	"github.com/spf13/cobra"
	"github.com/spf13/viper"
	yaml "gopkg.in/yaml.v2"

	tcmd "github.com/tendermint/tendermint/cmd/tendermint/commands"
	"github.com/tendermint/tendermint/libs/cli"
	"github.com/tendermint/tendermint/p2p"
	pvm "github.com/tendermint/tendermint/privval"
	tversion "github.com/tendermint/tendermint/version"

	"github.com/cosmos/cosmos-sdk/codec"
	cryptocodec "github.com/cosmos/cosmos-sdk/crypto/codec"
	sdk "github.com/cosmos/cosmos-sdk/types"
)

// ShowNodeIDCmd - ported from Tendermint, dump node ID to stdout
func ShowNodeIDCmd(ctx *Context) *cobra.Command {
	return &cobra.Command{
		Use:   "show-node-id",
		Short: "Show this node's ID",
		RunE: func(cmd *cobra.Command, args []string) error {
			cfg := ctx.Config
			nodeKey, err := p2p.LoadOrGenNodeKey(cfg.NodeKeyFile())
			if err != nil {
				return err
			}
			fmt.Println(nodeKey.ID())
			return nil
		},
	}
}

// ShowValidator - ported from Tendermint, show this node's validator info
func ShowValidatorCmd(ctx *Context) *cobra.Command {
	cmd := cobra.Command{
		Use:   "show-validator",
		Short: "Show this node's tendermint validator info",
		RunE: func(cmd *cobra.Command, args []string) error {
			cfg := ctx.Config

			privValidator := pvm.LoadOrGenFilePV(cfg.PrivValidatorKeyFile(), cfg.PrivValidatorStateFile())
			valPubKey, err := privValidator.GetPubKey()
			if err != nil {
				return err
			}

			if viper.GetString(cli.OutputFlag) == "json" {
				return printlnJSON(valPubKey)
			}

			pubkey, err := sdk.Bech32ifyPubKey(sdk.Bech32PubKeyTypeConsPub, valPubKey)
			if err != nil {
				return err
			}

			fmt.Println(pubkey)
			return nil
		},
	}

	cmd.Flags().StringP(cli.OutputFlag, "o", "text", "Output format (text|json)")
	return &cmd
}

// ShowAddressCmd - show this node's validator address
func ShowAddressCmd(ctx *Context) *cobra.Command {
	cmd := &cobra.Command{
		Use:   "show-address",
		Short: "Shows this node's tendermint validator consensus address",
		RunE: func(cmd *cobra.Command, args []string) error {

			cfg := ctx.Config
			privValidator := pvm.LoadOrGenFilePV(
				cfg.PrivValidatorKeyFile(), cfg.PrivValidatorStateFile())
			valConsAddr := (sdk.ConsAddress)(privValidator.GetAddress())

			if viper.GetString(cli.OutputFlag) == "json" {
				return printlnJSON(valConsAddr)
			}

			fmt.Println(valConsAddr.String())
			return nil
		},
	}

	cmd.Flags().StringP(cli.OutputFlag, "o", "text", "Output format (text|json)")
	return cmd
}

// VersionCmd prints tendermint and ABCI version numbers.
func VersionCmd(ctx *Context) *cobra.Command {
	cmd := &cobra.Command{
		Use:   "version",
		Short: "Print tendermint libraries' version",
		Long: `Print protocols' and libraries' version numbers
against which this app has been compiled.
`,
		RunE: func(cmd *cobra.Command, args []string) error {

			bs, err := yaml.Marshal(&struct {
				Tendermint    string
				ABCI          string
				BlockProtocol uint64
				P2PProtocol   uint64
			}{
				Tendermint:    tversion.Version,
				ABCI:          tversion.ABCIVersion,
				BlockProtocol: tversion.BlockProtocol.Uint64(),
				P2PProtocol:   tversion.P2PProtocol.Uint64(),
			})
			if err != nil {
				return err
			}

			fmt.Println(string(bs))
			return nil
		},
	}
	return cmd
}

func printlnJSON(v interface{}) error {
	cdc := codec.New()
<<<<<<< HEAD
	legacy_global.RegisterCrypto(cdc)
=======
	cryptocodec.RegisterCrypto(cdc)
>>>>>>> 65ea3053
	marshalled, err := cdc.MarshalJSON(v)
	if err != nil {
		return err
	}
	fmt.Println(string(marshalled))
	return nil
}

// UnsafeResetAllCmd - extension of the tendermint command, resets initialization
func UnsafeResetAllCmd(ctx *Context) *cobra.Command {
	return &cobra.Command{
		Use:   "unsafe-reset-all",
		Short: "Resets the blockchain database, removes address book files, and resets priv_validator.json to the genesis state",
		RunE: func(cmd *cobra.Command, args []string) error {
			cfg := ctx.Config
			tcmd.ResetAll(cfg.DBDir(), cfg.P2P.AddrBookFile(), cfg.PrivValidatorKeyFile(), cfg.PrivValidatorStateFile(), ctx.Logger)
			return nil
		},
	}
}<|MERGE_RESOLUTION|>--- conflicted
+++ resolved
@@ -129,11 +129,7 @@
 
 func printlnJSON(v interface{}) error {
 	cdc := codec.New()
-<<<<<<< HEAD
-	legacy_global.RegisterCrypto(cdc)
-=======
 	cryptocodec.RegisterCrypto(cdc)
->>>>>>> 65ea3053
 	marshalled, err := cdc.MarshalJSON(v)
 	if err != nil {
 		return err
