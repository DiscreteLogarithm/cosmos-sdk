--- conflicted
+++ resolved
@@ -41,17 +41,15 @@
 # custom: allows fine-grained control through the pruning-keep-every and pruning-snapshot-every options.
 pruning = "{{ .BaseConfig.Pruning }}"
 
-<<<<<<< HEAD
+# These are applied if and only if the pruning strategy is custom.
+pruning-keep-every = "{{ .BaseConfig.PruningKeepEvery }}"
+pruning-snapshot-every = "{{ .BaseConfig.PruningSnapshotEvery }}"
+
 # State snapshots can be taken at regular height intervals, given by snapshot-interval (0 to
 # disable). Old snapshots can be removed by setting snapshot-retention, giving the number
 # of recent snapshots to keep (0 to keep all).
 snapshot-interval = {{ .BaseConfig.SnapshotInterval }}
 snapshot-retention = {{ .BaseConfig.SnapshotRetention }}
-=======
-# These are applied if and only if the pruning strategy is custom.
-pruning-keep-every = "{{ .BaseConfig.PruningKeepEvery }}"
-pruning-snapshot-every = "{{ .BaseConfig.PruningSnapshotEvery }}"
->>>>>>> e9b5fc97
 `
 
 var configTemplate *template.Template
