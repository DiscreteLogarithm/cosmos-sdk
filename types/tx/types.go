--- conflicted
+++ resolved
@@ -13,10 +13,7 @@
 // MaxGasWanted defines the max gas allowed.
 const MaxGasWanted = uint64((1 << 63) - 1)
 
-<<<<<<< HEAD
-=======
 // Interface implementation checks.
->>>>>>> edba7cbf
 var _, _, _, _ codectypes.UnpackInterfacesMessage = &Tx{}, &TxBody{}, &AuthInfo{}, &SignerInfo{}
 var _ sdk.Tx = &Tx{}
 
@@ -143,15 +140,6 @@
 
 // UnpackInterfaces implements the UnpackInterfaceMessages.UnpackInterfaces method
 func (m *SignerInfo) UnpackInterfaces(unpacker codectypes.AnyUnpacker) error {
-<<<<<<< HEAD
-	var pubKey crypto.PubKey
-	err := unpacker.UnpackAny(m.PublicKey, &pubKey)
-	if err != nil {
-		return err
-	}
-
-	return nil
-=======
 	return unpacker.UnpackAny(m.PublicKey, new(crypto.PubKey))
 }
 
@@ -164,7 +152,6 @@
 		"cosmos.tx.v1beta1.ModeInfo_Single", nil)
 	cdc.RegisterConcrete(ModeInfo_Multi_{},
 		"cosmos.tx.v1beta1.ModeInfo_Multi", nil)
->>>>>>> edba7cbf
 }
 
 // RegisterInterfaces registers the sdk.Tx interface.
