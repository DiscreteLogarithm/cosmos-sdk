package codec_test

import (
	"testing"

	"github.com/stretchr/testify/require"

	"github.com/cosmos/cosmos-sdk/codec"
	"github.com/cosmos/cosmos-sdk/codec/types"
	"github.com/cosmos/cosmos-sdk/testutil/testdata"
)

func NewTestInterfaceRegistry() types.InterfaceRegistry {
	registry := types.NewInterfaceRegistry()
	registry.RegisterInterface("Animal", (*testdata.Animal)(nil))
	registry.RegisterImplementations(
		(*testdata.Animal)(nil),
		&testdata.Dog{},
		&testdata.Cat{},
	)
	return registry
}

func TestMarshalAny(t *testing.T) {
	registry := types.NewInterfaceRegistry()

	cdc := codec.NewProtoCodec(registry)

	kitty := &testdata.Cat{Moniker: "Kitty"}
<<<<<<< HEAD
	bz, err := codec.MarshalIfc(cdc, kitty)
=======
	bz, err := cdc.MarshalInterface(kitty)
>>>>>>> a64bd8cd
	require.NoError(t, err)

	var animal testdata.Animal

	// empty registry should fail
<<<<<<< HEAD
	err = codec.UnmarshalIfc(cdc, &animal, bz)
=======
	err = cdc.UnmarshalInterface(bz, &animal)
>>>>>>> a64bd8cd
	require.Error(t, err)

	// wrong type registration should fail
	registry.RegisterImplementations((*testdata.Animal)(nil), &testdata.Dog{})
<<<<<<< HEAD
	err = codec.UnmarshalIfc(cdc, &animal, bz)
=======
	err = cdc.UnmarshalInterface(bz, &animal)
>>>>>>> a64bd8cd
	require.Error(t, err)

	// should pass
	registry = NewTestInterfaceRegistry()
	cdc = codec.NewProtoCodec(registry)
<<<<<<< HEAD
	err = codec.UnmarshalIfc(cdc, &animal, bz)
=======
	err = cdc.UnmarshalInterface(bz, &animal)
>>>>>>> a64bd8cd
	require.NoError(t, err)
	require.Equal(t, kitty, animal)

	// nil should fail
	registry = NewTestInterfaceRegistry()
<<<<<<< HEAD
	err = codec.UnmarshalIfc(cdc, nil, bz)
	require.Error(t, err)
}

func TestMarshalAnyNonProtoErrors(t *testing.T) {
	registry := types.NewInterfaceRegistry()
	cdc := codec.NewProtoCodec(registry)

	_, err := codec.MarshalIfc(cdc, 29)
	require.Error(t, err)
	require.Equal(t, err, errors.New("can't proto marshal int; expecting proto.Message"))
=======
	err = cdc.UnmarshalInterface(bz, nil)
	require.Error(t, err)
>>>>>>> a64bd8cd
}<|MERGE_RESOLUTION|>--- conflicted
+++ resolved
@@ -27,59 +27,29 @@
 	cdc := codec.NewProtoCodec(registry)
 
 	kitty := &testdata.Cat{Moniker: "Kitty"}
-<<<<<<< HEAD
-	bz, err := codec.MarshalIfc(cdc, kitty)
-=======
 	bz, err := cdc.MarshalInterface(kitty)
->>>>>>> a64bd8cd
 	require.NoError(t, err)
 
 	var animal testdata.Animal
 
 	// empty registry should fail
-<<<<<<< HEAD
-	err = codec.UnmarshalIfc(cdc, &animal, bz)
-=======
 	err = cdc.UnmarshalInterface(bz, &animal)
->>>>>>> a64bd8cd
 	require.Error(t, err)
 
 	// wrong type registration should fail
 	registry.RegisterImplementations((*testdata.Animal)(nil), &testdata.Dog{})
-<<<<<<< HEAD
-	err = codec.UnmarshalIfc(cdc, &animal, bz)
-=======
 	err = cdc.UnmarshalInterface(bz, &animal)
->>>>>>> a64bd8cd
 	require.Error(t, err)
 
 	// should pass
 	registry = NewTestInterfaceRegistry()
 	cdc = codec.NewProtoCodec(registry)
-<<<<<<< HEAD
-	err = codec.UnmarshalIfc(cdc, &animal, bz)
-=======
 	err = cdc.UnmarshalInterface(bz, &animal)
->>>>>>> a64bd8cd
 	require.NoError(t, err)
 	require.Equal(t, kitty, animal)
 
 	// nil should fail
 	registry = NewTestInterfaceRegistry()
-<<<<<<< HEAD
-	err = codec.UnmarshalIfc(cdc, nil, bz)
-	require.Error(t, err)
-}
-
-func TestMarshalAnyNonProtoErrors(t *testing.T) {
-	registry := types.NewInterfaceRegistry()
-	cdc := codec.NewProtoCodec(registry)
-
-	_, err := codec.MarshalIfc(cdc, 29)
-	require.Error(t, err)
-	require.Equal(t, err, errors.New("can't proto marshal int; expecting proto.Message"))
-=======
 	err = cdc.UnmarshalInterface(bz, nil)
 	require.Error(t, err)
->>>>>>> a64bd8cd
 }