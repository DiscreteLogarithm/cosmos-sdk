--- conflicted
+++ resolved
@@ -10,7 +10,6 @@
 
 	"github.com/cosmos/cosmos-sdk/client"
 	"github.com/cosmos/cosmos-sdk/client/rpc"
-	"github.com/cosmos/cosmos-sdk/codec"
 	codectypes "github.com/cosmos/cosmos-sdk/codec/types"
 	cryptotypes "github.com/cosmos/cosmos-sdk/crypto/types"
 	qtypes "github.com/cosmos/cosmos-sdk/types/query"
@@ -97,35 +96,9 @@
 		return nil, err
 	}
 
-<<<<<<< HEAD
 	r := &GetLatestValidatorSetResponse{}
 	r.BlockHeight, r.Validators, err = validatorsOutput(s.clientCtx, nil, page, limit)
 	return r, err
-=======
-	validatorsRes, err := rpc.GetValidators(s.clientCtx, nil, &page, &limit)
-	if err != nil {
-		return nil, err
-	}
-
-	outputValidatorsRes := &GetLatestValidatorSetResponse{
-		BlockHeight: validatorsRes.BlockHeight,
-		Validators:  make([]*Validator, len(validatorsRes.Validators)),
-	}
-
-	for i, validator := range validatorsRes.Validators {
-		anyPub, err := codectypes.NewAnyWithValue(validator.PubKey)
-		if err != nil {
-			return nil, err
-		}
-		outputValidatorsRes.Validators[i] = &Validator{
-			Address:          validator.Address.String(),
-			ProposerPriority: validator.ProposerPriority,
-			PubKey:           anyPub,
-			VotingPower:      validator.VotingPower,
-		}
-	}
-	return outputValidatorsRes, nil
->>>>>>> a64bd8cd
 }
 
 func (m *GetLatestValidatorSetResponse) UnpackInterfaces(unpacker codectypes.AnyUnpacker) error {
@@ -164,35 +137,17 @@
 		return 0, nil, err
 	}
 
-<<<<<<< HEAD
 	out := make([]*Validator, len(vsRes.Validators))
 	for i, v := range vsRes.Validators {
-		pkBz, err := codec.MarshalIfcJSON(ctx.JSONMarshaler, v.PubKey)
+		anyPub, err := codectypes.NewAnyWithValue(v.PubKey)
 		if err != nil {
 			return 0, nil, err
 		}
 		out[i] = &Validator{
-			Address:          v.Address,
+			Address:          v.Address.String(),
 			ProposerPriority: v.ProposerPriority,
-			PubKey:           string(pkBz),
+			PubKey:           anyPub,
 			VotingPower:      v.VotingPower,
-=======
-	outputValidatorsRes := &GetValidatorSetByHeightResponse{
-		BlockHeight: validatorsRes.BlockHeight,
-		Validators:  make([]*Validator, len(validatorsRes.Validators)),
-	}
-
-	for i, validator := range validatorsRes.Validators {
-		anyPub, err := codectypes.NewAnyWithValue(validator.PubKey)
-		if err != nil {
-			return nil, err
-		}
-		outputValidatorsRes.Validators[i] = &Validator{
-			Address:          validator.Address.String(),
-			ProposerPriority: validator.ProposerPriority,
-			PubKey:           anyPub,
-			VotingPower:      validator.VotingPower,
->>>>>>> a64bd8cd
 		}
 	}
 	return vsRes.BlockHeight, out, nil
