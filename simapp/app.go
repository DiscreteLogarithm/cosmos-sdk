package simapp

import (
	"io"
	"os"

	"github.com/cosmos/cosmos-sdk/codec/types"

	abci "github.com/tendermint/tendermint/abci/types"
	"github.com/tendermint/tendermint/libs/log"
	tmos "github.com/tendermint/tendermint/libs/os"
	dbm "github.com/tendermint/tm-db"

	"github.com/cosmos/cosmos-sdk/baseapp"
	"github.com/cosmos/cosmos-sdk/codec"
	"github.com/cosmos/cosmos-sdk/std"
	sdk "github.com/cosmos/cosmos-sdk/types"
	"github.com/cosmos/cosmos-sdk/types/module"
	"github.com/cosmos/cosmos-sdk/version"
	"github.com/cosmos/cosmos-sdk/x/auth"
	"github.com/cosmos/cosmos-sdk/x/bank"
	"github.com/cosmos/cosmos-sdk/x/capability"
	"github.com/cosmos/cosmos-sdk/x/crisis"
	distr "github.com/cosmos/cosmos-sdk/x/distribution"
	"github.com/cosmos/cosmos-sdk/x/evidence"
	"github.com/cosmos/cosmos-sdk/x/feegrant"
	"github.com/cosmos/cosmos-sdk/x/genutil"
	"github.com/cosmos/cosmos-sdk/x/gov"
	"github.com/cosmos/cosmos-sdk/x/ibc"
	transfer "github.com/cosmos/cosmos-sdk/x/ibc-transfer"
	ibcclient "github.com/cosmos/cosmos-sdk/x/ibc/02-client"
	port "github.com/cosmos/cosmos-sdk/x/ibc/05-port"
	"github.com/cosmos/cosmos-sdk/x/mint"
	"github.com/cosmos/cosmos-sdk/x/params"
	paramsclient "github.com/cosmos/cosmos-sdk/x/params/client"
	paramproposal "github.com/cosmos/cosmos-sdk/x/params/types/proposal"
	"github.com/cosmos/cosmos-sdk/x/slashing"
	"github.com/cosmos/cosmos-sdk/x/staking"
	"github.com/cosmos/cosmos-sdk/x/upgrade"
	upgradeclient "github.com/cosmos/cosmos-sdk/x/upgrade/client"
)

const appName = "SimApp"

var (
	// DefaultCLIHome default home directories for the application CLI
	DefaultCLIHome = os.ExpandEnv("$HOME/.simapp")

	// DefaultNodeHome default home directories for the application daemon
	DefaultNodeHome = os.ExpandEnv("$HOME/.simapp")

	// ModuleBasics defines the module BasicManager is in charge of setting up basic,
	// non-dependant module elements, such as codec registration
	// and genesis verification.
	ModuleBasics = module.NewBasicManager(
		auth.AppModuleBasic{},
		genutil.AppModuleBasic{},
		bank.AppModuleBasic{},
		capability.AppModuleBasic{},
		staking.AppModuleBasic{},
		mint.AppModuleBasic{},
		distr.AppModuleBasic{},
		gov.NewAppModuleBasic(
			paramsclient.ProposalHandler, distr.ProposalHandler, upgradeclient.ProposalHandler,
		),
		params.AppModuleBasic{},
		crisis.AppModuleBasic{},
		slashing.AppModuleBasic{},
<<<<<<< HEAD
		feegrant.AppModuleBasic{},
=======
		ibc.AppModuleBasic{},
>>>>>>> da7d27ee
		upgrade.AppModuleBasic{},
		evidence.AppModuleBasic{},
		transfer.AppModuleBasic{},
	)

	// module account permissions
	maccPerms = map[string][]string{
		auth.FeeCollectorName:     nil,
		distr.ModuleName:          nil,
		mint.ModuleName:           {auth.Minter},
		staking.BondedPoolName:    {auth.Burner, auth.Staking},
		staking.NotBondedPoolName: {auth.Burner, auth.Staking},
		gov.ModuleName:            {auth.Burner},
		transfer.ModuleName:       {auth.Minter, auth.Burner},
	}

	// module accounts that are allowed to receive tokens
	allowedReceivingModAcc = map[string]bool{
		distr.ModuleName: true,
	}
)

var _ App = (*SimApp)(nil)

// SimApp extends an ABCI application, but with most of its parameters exported.
// They are exported for convenience in creating helper functions, as object
// capabilities aren't needed for testing.
type SimApp struct {
	*baseapp.BaseApp
	cdc      *codec.Codec
	appCodec *std.Codec

	invCheckPeriod uint

	// keys to access the substores
	keys    map[string]*sdk.KVStoreKey
	tkeys   map[string]*sdk.TransientStoreKey
	memKeys map[string]*sdk.MemoryStoreKey

	// subspaces
	subspaces map[string]params.Subspace

	// keepers
<<<<<<< HEAD
	AccountKeeper  auth.AccountKeeper
	BankKeeper     bank.Keeper
	SupplyKeeper   supply.Keeper
	StakingKeeper  staking.Keeper
	SlashingKeeper slashing.Keeper
	MintKeeper     mint.Keeper
	DistrKeeper    distr.Keeper
	GovKeeper      gov.Keeper
	CrisisKeeper   crisis.Keeper
	FeeGrantKeeper feegrant.Keeper
	UpgradeKeeper  upgrade.Keeper
	ParamsKeeper   params.Keeper
	EvidenceKeeper evidence.Keeper
=======
	AccountKeeper    auth.AccountKeeper
	BankKeeper       bank.Keeper
	CapabilityKeeper *capability.Keeper
	StakingKeeper    staking.Keeper
	SlashingKeeper   slashing.Keeper
	MintKeeper       mint.Keeper
	DistrKeeper      distr.Keeper
	GovKeeper        gov.Keeper
	CrisisKeeper     crisis.Keeper
	UpgradeKeeper    upgrade.Keeper
	ParamsKeeper     params.Keeper
	IBCKeeper        *ibc.Keeper // IBC Keeper must be a pointer in the app, so we can SetRouter on it correctly
	EvidenceKeeper   evidence.Keeper
	TransferKeeper   transfer.Keeper

	// make scoped keepers public for test purposes
	ScopedIBCKeeper      capability.ScopedKeeper
	ScopedTransferKeeper capability.ScopedKeeper
>>>>>>> da7d27ee

	// the module manager
	mm *module.Manager

	// simulation manager
	sm *module.SimulationManager
}

// NewSimApp returns a reference to an initialized SimApp.
func NewSimApp(
	logger log.Logger, db dbm.DB, traceStore io.Writer, loadLatest bool, skipUpgradeHeights map[int64]bool,
	homePath string, invCheckPeriod uint, baseAppOptions ...func(*baseapp.BaseApp),
) *SimApp {

	// TODO: Remove cdc in favor of appCodec once all modules are migrated.
	appCodec, cdc := MakeCodecs()

	bApp := baseapp.NewBaseApp(appName, logger, db, auth.DefaultTxDecoder(cdc), baseAppOptions...)
	bApp.SetCommitMultiStoreTracer(traceStore)
	bApp.SetAppVersion(version.Version)

	keys := sdk.NewKVStoreKeys(
<<<<<<< HEAD
		bam.MainStoreKey, auth.StoreKey, bank.StoreKey, staking.StoreKey,
		supply.StoreKey, mint.StoreKey, distr.StoreKey, slashing.StoreKey,
		gov.StoreKey, params.StoreKey, upgrade.StoreKey, evidence.StoreKey, feegrant.StoreKey,
=======
		auth.StoreKey, bank.StoreKey, staking.StoreKey,
		mint.StoreKey, distr.StoreKey, slashing.StoreKey,
		gov.StoreKey, params.StoreKey, ibc.StoreKey, upgrade.StoreKey,
		evidence.StoreKey, transfer.StoreKey, capability.StoreKey,
>>>>>>> da7d27ee
	)
	tkeys := sdk.NewTransientStoreKeys(params.TStoreKey)
	memKeys := sdk.NewMemoryStoreKeys(capability.MemStoreKey)

	app := &SimApp{
		BaseApp:        bApp,
		cdc:            cdc,
		appCodec:       appCodec,
		invCheckPeriod: invCheckPeriod,
		keys:           keys,
		tkeys:          tkeys,
		memKeys:        memKeys,
		subspaces:      make(map[string]params.Subspace),
	}

	// init params keeper and subspaces
	app.ParamsKeeper = params.NewKeeper(appCodec, keys[params.StoreKey], tkeys[params.TStoreKey])
	app.subspaces[auth.ModuleName] = app.ParamsKeeper.Subspace(auth.DefaultParamspace)
	app.subspaces[bank.ModuleName] = app.ParamsKeeper.Subspace(bank.DefaultParamspace)
	app.subspaces[staking.ModuleName] = app.ParamsKeeper.Subspace(staking.DefaultParamspace)
	app.subspaces[mint.ModuleName] = app.ParamsKeeper.Subspace(mint.DefaultParamspace)
	app.subspaces[distr.ModuleName] = app.ParamsKeeper.Subspace(distr.DefaultParamspace)
	app.subspaces[slashing.ModuleName] = app.ParamsKeeper.Subspace(slashing.DefaultParamspace)
	app.subspaces[gov.ModuleName] = app.ParamsKeeper.Subspace(gov.DefaultParamspace).WithKeyTable(gov.ParamKeyTable())
	app.subspaces[crisis.ModuleName] = app.ParamsKeeper.Subspace(crisis.DefaultParamspace)

	// set the BaseApp's parameter store
	bApp.SetParamStore(app.ParamsKeeper.Subspace(baseapp.Paramspace).WithKeyTable(std.ConsensusParamsKeyTable()))

	// add capability keeper and ScopeToModule for ibc module
	app.CapabilityKeeper = capability.NewKeeper(appCodec, keys[capability.StoreKey], memKeys[capability.MemStoreKey])
	scopedIBCKeeper := app.CapabilityKeeper.ScopeToModule(ibc.ModuleName)
	scopedTransferKeeper := app.CapabilityKeeper.ScopeToModule(transfer.ModuleName)

	// add keepers
	app.AccountKeeper = auth.NewAccountKeeper(
		appCodec, keys[auth.StoreKey], app.subspaces[auth.ModuleName], auth.ProtoBaseAccount, maccPerms,
	)
	app.BankKeeper = bank.NewBaseKeeper(
		appCodec, keys[bank.StoreKey], app.AccountKeeper, app.subspaces[bank.ModuleName], app.BlacklistedAccAddrs(),
	)
	stakingKeeper := staking.NewKeeper(
		appCodec, keys[staking.StoreKey], app.AccountKeeper, app.BankKeeper, app.subspaces[staking.ModuleName],
	)
	app.MintKeeper = mint.NewKeeper(
		appCodec, keys[mint.StoreKey], app.subspaces[mint.ModuleName], &stakingKeeper,
		app.AccountKeeper, app.BankKeeper, auth.FeeCollectorName,
	)
	app.DistrKeeper = distr.NewKeeper(
		appCodec, keys[distr.StoreKey], app.subspaces[distr.ModuleName], app.AccountKeeper, app.BankKeeper,
		&stakingKeeper, auth.FeeCollectorName, app.ModuleAccountAddrs(),
	)
	app.SlashingKeeper = slashing.NewKeeper(
		appCodec, keys[slashing.StoreKey], &stakingKeeper, app.subspaces[slashing.ModuleName],
	)
	app.CrisisKeeper = crisis.NewKeeper(
		app.subspaces[crisis.ModuleName], invCheckPeriod, app.BankKeeper, auth.FeeCollectorName,
	)
	app.FeeGrantKeeper = feegrant.NewKeeper(appCodec, keys[feegrant.StoreKey])
	app.UpgradeKeeper = upgrade.NewKeeper(skipUpgradeHeights, keys[upgrade.StoreKey], appCodec, homePath)

	// register the proposal types
	govRouter := gov.NewRouter()
	govRouter.AddRoute(gov.RouterKey, gov.ProposalHandler).
		AddRoute(paramproposal.RouterKey, params.NewParamChangeProposalHandler(app.ParamsKeeper)).
		AddRoute(distr.RouterKey, distr.NewCommunityPoolSpendProposalHandler(app.DistrKeeper)).
		AddRoute(upgrade.RouterKey, upgrade.NewSoftwareUpgradeProposalHandler(app.UpgradeKeeper))
	app.GovKeeper = gov.NewKeeper(
		appCodec, keys[gov.StoreKey], app.subspaces[gov.ModuleName], app.AccountKeeper, app.BankKeeper,
		&stakingKeeper, govRouter,
	)

	// register the staking hooks
	// NOTE: stakingKeeper above is passed by reference, so that it will contain these hooks
	app.StakingKeeper = *stakingKeeper.SetHooks(
		staking.NewMultiStakingHooks(app.DistrKeeper.Hooks(), app.SlashingKeeper.Hooks()),
	)

	// Create IBC Keeper
	// TODO: remove amino codec dependency once Tendermint version is upgraded with
	// protobuf changes
	app.IBCKeeper = ibc.NewKeeper(
		app.cdc, appCodec, keys[ibc.StoreKey], app.StakingKeeper, scopedIBCKeeper,
	)

	// Create Transfer Keepers
	app.TransferKeeper = transfer.NewKeeper(
		appCodec, keys[transfer.StoreKey],
		app.IBCKeeper.ChannelKeeper, &app.IBCKeeper.PortKeeper,
		app.AccountKeeper, app.BankKeeper, scopedTransferKeeper,
	)
	transferModule := transfer.NewAppModule(app.TransferKeeper)

	// Create static IBC router, add transfer route, then set and seal it
	ibcRouter := port.NewRouter()
	ibcRouter.AddRoute(transfer.ModuleName, transferModule)
	app.IBCKeeper.SetRouter(ibcRouter)

	// create evidence keeper with router
	evidenceKeeper := evidence.NewKeeper(
		appCodec, keys[evidence.StoreKey], &app.StakingKeeper, app.SlashingKeeper,
	)
	evidenceRouter := evidence.NewRouter().
		AddRoute(ibcclient.RouterKey, ibcclient.HandlerClientMisbehaviour(app.IBCKeeper.ClientKeeper))

	evidenceKeeper.SetRouter(evidenceRouter)
	app.EvidenceKeeper = *evidenceKeeper

	// NOTE: Any module instantiated in the module manager that is later modified
	// must be passed by reference here.
	app.mm = module.NewManager(
		genutil.NewAppModule(app.AccountKeeper, app.StakingKeeper, app.BaseApp.DeliverTx),
		auth.NewAppModule(appCodec, app.AccountKeeper),
		bank.NewAppModule(appCodec, app.BankKeeper, app.AccountKeeper),
		capability.NewAppModule(appCodec, *app.CapabilityKeeper),
		crisis.NewAppModule(&app.CrisisKeeper),
		gov.NewAppModule(appCodec, app.GovKeeper, app.AccountKeeper, app.BankKeeper),
		mint.NewAppModule(appCodec, app.MintKeeper, app.AccountKeeper),
		slashing.NewAppModule(appCodec, app.SlashingKeeper, app.AccountKeeper, app.BankKeeper, app.StakingKeeper),
		distr.NewAppModule(appCodec, app.DistrKeeper, app.AccountKeeper, app.BankKeeper, app.StakingKeeper),
		staking.NewAppModule(appCodec, app.StakingKeeper, app.AccountKeeper, app.BankKeeper),
		upgrade.NewAppModule(app.UpgradeKeeper),
		evidence.NewAppModule(app.EvidenceKeeper),
<<<<<<< HEAD
		feegrant.NewAppModule(app.FeeGrantKeeper),
=======
		ibc.NewAppModule(app.IBCKeeper),
		params.NewAppModule(app.ParamsKeeper),
		transferModule,
>>>>>>> da7d27ee
	)

	// During begin block slashing happens after distr.BeginBlocker so that
	// there is nothing left over in the validator fee pool, so as to keep the
	// CanWithdrawInvariant invariant.
	// NOTE: staking module is required if HistoricalEntries param > 0
	app.mm.SetOrderBeginBlockers(
		upgrade.ModuleName, mint.ModuleName, distr.ModuleName, slashing.ModuleName,
		evidence.ModuleName, staking.ModuleName, ibc.ModuleName,
	)
	app.mm.SetOrderEndBlockers(crisis.ModuleName, gov.ModuleName, staking.ModuleName)

	// NOTE: The genutils moodule must occur after staking so that pools are
	// properly initialized with tokens from genesis accounts.
	// NOTE: Capability module must occur first so that it can initialize any capabilities
	// so that other modules that want to create or claim capabilities afterwards in InitChain
	// can do so safely.
	app.mm.SetOrderInitGenesis(
<<<<<<< HEAD
		auth.ModuleName, distr.ModuleName, staking.ModuleName, bank.ModuleName,
		slashing.ModuleName, gov.ModuleName, mint.ModuleName, supply.ModuleName,
		crisis.ModuleName, genutil.ModuleName, evidence.ModuleName, feegrant.ModuleName,
=======
		capability.ModuleName, auth.ModuleName, distr.ModuleName, staking.ModuleName, bank.ModuleName,
		slashing.ModuleName, gov.ModuleName, mint.ModuleName, crisis.ModuleName,
		ibc.ModuleName, genutil.ModuleName, evidence.ModuleName, transfer.ModuleName,
>>>>>>> da7d27ee
	)

	app.mm.RegisterInvariants(&app.CrisisKeeper)
	app.mm.RegisterRoutes(app.Router(), app.QueryRouter())

	// create the simulation manager and define the order of the modules for deterministic simulations
	//
	// NOTE: this is not required apps that don't use the simulator for fuzz testing
	// transactions
	app.sm = module.NewSimulationManager(
		auth.NewAppModule(appCodec, app.AccountKeeper),
		bank.NewAppModule(appCodec, app.BankKeeper, app.AccountKeeper),
		capability.NewAppModule(appCodec, *app.CapabilityKeeper),
		gov.NewAppModule(appCodec, app.GovKeeper, app.AccountKeeper, app.BankKeeper),
		mint.NewAppModule(appCodec, app.MintKeeper, app.AccountKeeper),
		staking.NewAppModule(appCodec, app.StakingKeeper, app.AccountKeeper, app.BankKeeper),
		distr.NewAppModule(appCodec, app.DistrKeeper, app.AccountKeeper, app.BankKeeper, app.StakingKeeper),
		slashing.NewAppModule(appCodec, app.SlashingKeeper, app.AccountKeeper, app.BankKeeper, app.StakingKeeper),
		params.NewAppModule(app.ParamsKeeper),
		evidence.NewAppModule(app.EvidenceKeeper),
		ibc.NewAppModule(app.IBCKeeper),
		transferModule,
	)

	app.sm.RegisterStoreDecoders()

	// initialize stores
	app.MountKVStores(keys)
	app.MountTransientStores(tkeys)
	app.MountMemoryStores(memKeys)

	// initialize BaseApp
	app.SetInitChainer(app.InitChainer)
	app.SetBeginBlocker(app.BeginBlocker)
<<<<<<< HEAD
	app.SetAnteHandler(NewAnteHandler(app.AccountKeeper, app.SupplyKeeper, app.FeeGrantKeeper, auth.DefaultSigVerificationGasConsumer))
=======
	app.SetAnteHandler(
		ante.NewAnteHandler(
			app.AccountKeeper, app.BankKeeper, *app.IBCKeeper, ante.DefaultSigVerificationGasConsumer,
		),
	)
>>>>>>> da7d27ee
	app.SetEndBlocker(app.EndBlocker)

	if loadLatest {
		if err := app.LoadLatestVersion(); err != nil {
			tmos.Exit(err.Error())
		}
	}

	// Initialize and seal the capability keeper so all persistent capabilities
	// are loaded in-memory and prevent any further modules from creating scoped
	// sub-keepers.
	// This must be done during creation of baseapp rather than in InitChain so
	// that in-memory capabilities get regenerated on app restart
	ctx := app.BaseApp.NewUncachedContext(true, abci.Header{})
	app.CapabilityKeeper.InitializeAndSeal(ctx)

	app.ScopedIBCKeeper = scopedIBCKeeper
	app.ScopedTransferKeeper = scopedTransferKeeper

	return app
}

// MakeCodecs constructs the *std.Codec and *codec.Codec instances used by
// simapp. It is useful for tests and clients who do not want to construct the
// full simapp
func MakeCodecs() (*std.Codec, *codec.Codec) {
	cdc := std.MakeCodec(ModuleBasics)
	interfaceRegistry := types.NewInterfaceRegistry()
	std.RegisterInterfaces(interfaceRegistry)
	ModuleBasics.RegisterInterfaceModules(interfaceRegistry)
	appCodec := std.NewAppCodec(cdc, interfaceRegistry)
	return appCodec, cdc
}

// Name returns the name of the App
func (app *SimApp) Name() string { return app.BaseApp.Name() }

// BeginBlocker application updates every begin block
func (app *SimApp) BeginBlocker(ctx sdk.Context, req abci.RequestBeginBlock) abci.ResponseBeginBlock {
	return app.mm.BeginBlock(ctx, req)
}

// EndBlocker application updates every end block
func (app *SimApp) EndBlocker(ctx sdk.Context, req abci.RequestEndBlock) abci.ResponseEndBlock {
	return app.mm.EndBlock(ctx, req)
}

// InitChainer application update at chain initialization
func (app *SimApp) InitChainer(ctx sdk.Context, req abci.RequestInitChain) abci.ResponseInitChain {
	var genesisState GenesisState
	app.cdc.MustUnmarshalJSON(req.AppStateBytes, &genesisState)
	return app.mm.InitGenesis(ctx, app.cdc, genesisState)
}

// LoadHeight loads a particular height
func (app *SimApp) LoadHeight(height int64) error {
	return app.LoadVersion(height)
}

// ModuleAccountAddrs returns all the app's module account addresses.
func (app *SimApp) ModuleAccountAddrs() map[string]bool {
	modAccAddrs := make(map[string]bool)
	for acc := range maccPerms {
		modAccAddrs[auth.NewModuleAddress(acc).String()] = true
	}

	return modAccAddrs
}

// BlacklistedAccAddrs returns all the app's module account addresses black listed for receiving tokens.
func (app *SimApp) BlacklistedAccAddrs() map[string]bool {
	blacklistedAddrs := make(map[string]bool)
	for acc := range maccPerms {
		blacklistedAddrs[auth.NewModuleAddress(acc).String()] = !allowedReceivingModAcc[acc]
	}

	return blacklistedAddrs
}

// Codec returns SimApp's codec.
//
// NOTE: This is solely to be used for testing purposes as it may be desirable
// for modules to register their own custom testing types.
func (app *SimApp) Codec() *codec.Codec {
	return app.cdc
}

// AppCodec returns SimApp's app codec.
//
// NOTE: This is solely to be used for testing purposes as it may be desirable
// for modules to register their own custom testing types.
func (app *SimApp) AppCodec() *std.Codec {
	return app.appCodec
}

// GetKey returns the KVStoreKey for the provided store key.
//
// NOTE: This is solely to be used for testing purposes.
func (app *SimApp) GetKey(storeKey string) *sdk.KVStoreKey {
	return app.keys[storeKey]
}

// GetTKey returns the TransientStoreKey for the provided store key.
//
// NOTE: This is solely to be used for testing purposes.
func (app *SimApp) GetTKey(storeKey string) *sdk.TransientStoreKey {
	return app.tkeys[storeKey]
}

// GetMemKey returns the MemStoreKey for the provided mem key.
//
// NOTE: This is solely used for testing purposes.
func (app *SimApp) GetMemKey(storeKey string) *sdk.MemoryStoreKey {
	return app.memKeys[storeKey]
}

// GetSubspace returns a param subspace for a given module name.
//
// NOTE: This is solely to be used for testing purposes.
func (app *SimApp) GetSubspace(moduleName string) params.Subspace {
	return app.subspaces[moduleName]
}

// SimulationManager implements the SimulationApp interface
func (app *SimApp) SimulationManager() *module.SimulationManager {
	return app.sm
}

// GetMaccPerms returns a copy of the module account permissions
func GetMaccPerms() map[string][]string {
	dupMaccPerms := make(map[string][]string)
	for k, v := range maccPerms {
		dupMaccPerms[k] = v
	}
	return dupMaccPerms
}<|MERGE_RESOLUTION|>--- conflicted
+++ resolved
@@ -66,11 +66,8 @@
 		params.AppModuleBasic{},
 		crisis.AppModuleBasic{},
 		slashing.AppModuleBasic{},
-<<<<<<< HEAD
+		ibc.AppModuleBasic{},
 		feegrant.AppModuleBasic{},
-=======
-		ibc.AppModuleBasic{},
->>>>>>> da7d27ee
 		upgrade.AppModuleBasic{},
 		evidence.AppModuleBasic{},
 		transfer.AppModuleBasic{},
@@ -114,21 +111,6 @@
 	subspaces map[string]params.Subspace
 
 	// keepers
-<<<<<<< HEAD
-	AccountKeeper  auth.AccountKeeper
-	BankKeeper     bank.Keeper
-	SupplyKeeper   supply.Keeper
-	StakingKeeper  staking.Keeper
-	SlashingKeeper slashing.Keeper
-	MintKeeper     mint.Keeper
-	DistrKeeper    distr.Keeper
-	GovKeeper      gov.Keeper
-	CrisisKeeper   crisis.Keeper
-	FeeGrantKeeper feegrant.Keeper
-	UpgradeKeeper  upgrade.Keeper
-	ParamsKeeper   params.Keeper
-	EvidenceKeeper evidence.Keeper
-=======
 	AccountKeeper    auth.AccountKeeper
 	BankKeeper       bank.Keeper
 	CapabilityKeeper *capability.Keeper
@@ -136,6 +118,7 @@
 	SlashingKeeper   slashing.Keeper
 	MintKeeper       mint.Keeper
 	DistrKeeper      distr.Keeper
+	FeeGrantKeeper feegrant.Keeper
 	GovKeeper        gov.Keeper
 	CrisisKeeper     crisis.Keeper
 	UpgradeKeeper    upgrade.Keeper
@@ -147,7 +130,6 @@
 	// make scoped keepers public for test purposes
 	ScopedIBCKeeper      capability.ScopedKeeper
 	ScopedTransferKeeper capability.ScopedKeeper
->>>>>>> da7d27ee
 
 	// the module manager
 	mm *module.Manager
@@ -170,16 +152,10 @@
 	bApp.SetAppVersion(version.Version)
 
 	keys := sdk.NewKVStoreKeys(
-<<<<<<< HEAD
-		bam.MainStoreKey, auth.StoreKey, bank.StoreKey, staking.StoreKey,
-		supply.StoreKey, mint.StoreKey, distr.StoreKey, slashing.StoreKey,
-		gov.StoreKey, params.StoreKey, upgrade.StoreKey, evidence.StoreKey, feegrant.StoreKey,
-=======
 		auth.StoreKey, bank.StoreKey, staking.StoreKey,
 		mint.StoreKey, distr.StoreKey, slashing.StoreKey,
-		gov.StoreKey, params.StoreKey, ibc.StoreKey, upgrade.StoreKey,
+		gov.StoreKey, params.StoreKey, ibc.StoreKey, upgrade.StoreKey, feegrant.StoreKey,
 		evidence.StoreKey, transfer.StoreKey, capability.StoreKey,
->>>>>>> da7d27ee
 	)
 	tkeys := sdk.NewTransientStoreKeys(params.TStoreKey)
 	memKeys := sdk.NewMemoryStoreKeys(capability.MemStoreKey)
@@ -296,6 +272,7 @@
 		bank.NewAppModule(appCodec, app.BankKeeper, app.AccountKeeper),
 		capability.NewAppModule(appCodec, *app.CapabilityKeeper),
 		crisis.NewAppModule(&app.CrisisKeeper),
+		feegrant.NewAppModule(app.FeeGrantKeeper),
 		gov.NewAppModule(appCodec, app.GovKeeper, app.AccountKeeper, app.BankKeeper),
 		mint.NewAppModule(appCodec, app.MintKeeper, app.AccountKeeper),
 		slashing.NewAppModule(appCodec, app.SlashingKeeper, app.AccountKeeper, app.BankKeeper, app.StakingKeeper),
@@ -303,13 +280,9 @@
 		staking.NewAppModule(appCodec, app.StakingKeeper, app.AccountKeeper, app.BankKeeper),
 		upgrade.NewAppModule(app.UpgradeKeeper),
 		evidence.NewAppModule(app.EvidenceKeeper),
-<<<<<<< HEAD
-		feegrant.NewAppModule(app.FeeGrantKeeper),
-=======
 		ibc.NewAppModule(app.IBCKeeper),
 		params.NewAppModule(app.ParamsKeeper),
 		transferModule,
->>>>>>> da7d27ee
 	)
 
 	// During begin block slashing happens after distr.BeginBlocker so that
@@ -328,15 +301,9 @@
 	// so that other modules that want to create or claim capabilities afterwards in InitChain
 	// can do so safely.
 	app.mm.SetOrderInitGenesis(
-<<<<<<< HEAD
-		auth.ModuleName, distr.ModuleName, staking.ModuleName, bank.ModuleName,
-		slashing.ModuleName, gov.ModuleName, mint.ModuleName, supply.ModuleName,
-		crisis.ModuleName, genutil.ModuleName, evidence.ModuleName, feegrant.ModuleName,
-=======
 		capability.ModuleName, auth.ModuleName, distr.ModuleName, staking.ModuleName, bank.ModuleName,
 		slashing.ModuleName, gov.ModuleName, mint.ModuleName, crisis.ModuleName,
-		ibc.ModuleName, genutil.ModuleName, evidence.ModuleName, transfer.ModuleName,
->>>>>>> da7d27ee
+		ibc.ModuleName, genutil.ModuleName, evidence.ModuleName, transfer.ModuleName, feegrant.ModuleName,
 	)
 
 	app.mm.RegisterInvariants(&app.CrisisKeeper)
@@ -371,15 +338,11 @@
 	// initialize BaseApp
 	app.SetInitChainer(app.InitChainer)
 	app.SetBeginBlocker(app.BeginBlocker)
-<<<<<<< HEAD
-	app.SetAnteHandler(NewAnteHandler(app.AccountKeeper, app.SupplyKeeper, app.FeeGrantKeeper, auth.DefaultSigVerificationGasConsumer))
-=======
 	app.SetAnteHandler(
 		ante.NewAnteHandler(
-			app.AccountKeeper, app.BankKeeper, *app.IBCKeeper, ante.DefaultSigVerificationGasConsumer,
+			app.AccountKeeper, app.BankKeeper, app.FeeGrantKeeper, *app.IBCKeeper, ante.DefaultSigVerificationGasConsumer,
 		),
 	)
->>>>>>> da7d27ee
 	app.SetEndBlocker(app.EndBlocker)
 
 	if loadLatest {
